--- conflicted
+++ resolved
@@ -172,19 +172,14 @@
 			Settings.SetObject("GCode.CustomPasses", TBPasses.Text.Trim());
 			Settings.SetObject("GCode.CustomFooter", TBFooter.Text.Trim());
 
-<<<<<<< HEAD
             Settings.SetObject("Sound.Success", SuccesFullLabel.Text.Trim());
             Settings.SetObject("Sound.Warning", WarningFullLabel.Text.Trim());
             Settings.SetObject("Sound.Fatal", ErrorFullLabel.Text.Trim());
             Settings.SetObject("Sound.Connect", ConnectFullLabel.Text.Trim());
             Settings.SetObject("Sound.Disconnect", DisconnectFullLabel.Text.Trim());
-
-            Settings.Save();
-=======
 			Settings.SetObject("Raster Hi-Res", CbHiRes.Checked);
 
 			Settings.Save();
->>>>>>> 9d3362f9
 
             SettingsChanged?.Invoke(this, null);
 
