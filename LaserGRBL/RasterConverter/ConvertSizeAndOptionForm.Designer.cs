--- conflicted
+++ resolved
@@ -497,8 +497,7 @@
 			this.TT.AutoPopDelay = 10000;
 			this.TT.InitialDelay = 500;
 			this.TT.ReshowDelay = 100;
-			// 
-<<<<<<< HEAD
+			//
 			// tableLayoutPanel2
 			// 
 			resources.ApplyResources(this.tableLayoutPanel2, "tableLayoutPanel2");
@@ -662,8 +661,6 @@
 			this.BtnOnOffInfo.UseAltImage = false;
 			this.BtnOnOffInfo.Click += new System.EventHandler(this.BtnOnOffInfo_Click);
 			// 
-=======
->>>>>>> 9d3362f9
 			// ConvertSizeAndOptionForm
 			// 
 			resources.ApplyResources(this, "$this");
