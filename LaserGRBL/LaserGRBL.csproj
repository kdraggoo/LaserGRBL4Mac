<?xml version="1.0" encoding="utf-8"?>
<Project ToolsVersion="4.0" DefaultTargets="Build" xmlns="http://schemas.microsoft.com/developer/msbuild/2003">
  <Import Project="$(MSBuildExtensionsPath)\$(MSBuildToolsVersion)\Microsoft.Common.props" Condition="Exists('$(MSBuildExtensionsPath)\$(MSBuildToolsVersion)\Microsoft.Common.props')" />
  <PropertyGroup>
    <Configuration Condition=" '$(Configuration)' == '' ">Debug</Configuration>
    <Platform Condition=" '$(Platform)' == '' ">AnyCPU</Platform>
    <ProjectGuid>{839698EC-FE05-4112-ACCB-A5D7556714F0}</ProjectGuid>
    <OutputType>WinExe</OutputType>
    <AppDesignerFolder>Properties</AppDesignerFolder>
    <RootNamespace>LaserGRBL</RootNamespace>
    <AssemblyName>LaserGRBL</AssemblyName>
    <TargetFrameworkVersion>v3.5</TargetFrameworkVersion>
    <FileAlignment>512</FileAlignment>
    <AllowUnsafeBlocks>True</AllowUnsafeBlocks>
    <NoStdLib>False</NoStdLib>
    <TreatWarningsAsErrors>False</TreatWarningsAsErrors>
    <IntermediateOutputPath>obj\$(Configuration)\</IntermediateOutputPath>
    <RunPostBuildEvent>OnBuildSuccess</RunPostBuildEvent>
    <RunCodeAnalysis>False</RunCodeAnalysis>
    <SourceAnalysisOverrideSettingsFile>C:\Users\Diego\AppData\Roaming\ICSharpCode\SharpDevelop5\Settings.SourceAnalysis</SourceAnalysisOverrideSettingsFile>
    <ApplicationIcon>Grafica\LaserGrbl.ico</ApplicationIcon>
    <TargetFrameworkProfile />
    <IsWebBootstrapper>false</IsWebBootstrapper>
    <FileUpgradeFlags>
    </FileUpgradeFlags>
    <UpgradeBackupLocation>
    </UpgradeBackupLocation>
    <OldToolsVersion>3.5</OldToolsVersion>
    <PublishUrl>publish\</PublishUrl>
    <Install>true</Install>
    <InstallFrom>Disk</InstallFrom>
    <UpdateEnabled>false</UpdateEnabled>
    <UpdateMode>Foreground</UpdateMode>
    <UpdateInterval>7</UpdateInterval>
    <UpdateIntervalUnits>Days</UpdateIntervalUnits>
    <UpdatePeriodically>false</UpdatePeriodically>
    <UpdateRequired>false</UpdateRequired>
    <MapFileExtensions>true</MapFileExtensions>
    <ApplicationRevision>0</ApplicationRevision>
    <ApplicationVersion>1.0.0.%2a</ApplicationVersion>
    <UseApplicationTrust>false</UseApplicationTrust>
    <BootstrapperEnabled>true</BootstrapperEnabled>
  </PropertyGroup>
  <PropertyGroup Condition=" '$(Configuration)|$(Platform)' == 'Debug|AnyCPU' ">
    <PlatformTarget>x86</PlatformTarget>
    <DebugSymbols>true</DebugSymbols>
    <DebugType>Full</DebugType>
    <Optimize>False</Optimize>
    <OutputPath>bin\Debug\</OutputPath>
    <DefineConstants>DEBUG;TRACE</DefineConstants>
    <ErrorReport>prompt</ErrorReport>
    <WarningLevel>4</WarningLevel>
    <GenerateSerializationAssemblies>Off</GenerateSerializationAssemblies>
    <UseVSHostingProcess>false</UseVSHostingProcess>
    <CodeAnalysisRuleSet>C:\Program Files (x86)\Microsoft Visual Studio 11.0\Team Tools\Static Analysis Tools\Rule Sets\MinimumRecommendedRules.ruleset</CodeAnalysisRuleSet>
    <CodeAnalysisIgnoreGeneratedCode>true</CodeAnalysisIgnoreGeneratedCode>
  </PropertyGroup>
  <PropertyGroup Condition=" '$(Configuration)|$(Platform)' == 'Release|AnyCPU' ">
    <PlatformTarget>AnyCPU</PlatformTarget>
    <DebugType>PdbOnly</DebugType>
    <Optimize>True</Optimize>
    <OutputPath>bin\Release\</OutputPath>
    <DefineConstants>TRACE</DefineConstants>
    <ErrorReport>prompt</ErrorReport>
    <WarningLevel>4</WarningLevel>
    <AllowUnsafeBlocks>true</AllowUnsafeBlocks>
    <UseVSHostingProcess>false</UseVSHostingProcess>
    <GenerateSerializationAssemblies>Off</GenerateSerializationAssemblies>
  </PropertyGroup>
  <PropertyGroup Condition=" '$(Configuration)' == 'Debug' ">
    <CheckForOverflowUnderflow>False</CheckForOverflowUnderflow>
    <BaseIntermediateOutputPath>obj\</BaseIntermediateOutputPath>
  </PropertyGroup>
  <PropertyGroup Condition=" '$(Platform)' == 'AnyCPU' ">
    <BaseAddress>4194304</BaseAddress>
    <RegisterForComInterop>False</RegisterForComInterop>
    <GenerateSerializationAssemblies>Auto</GenerateSerializationAssemblies>
  </PropertyGroup>
  <PropertyGroup Condition=" '$(Configuration)' == 'Release' ">
    <CheckForOverflowUnderflow>False</CheckForOverflowUnderflow>
    <BaseIntermediateOutputPath>obj\</BaseIntermediateOutputPath>
    <StartAction>Project</StartAction>
  </PropertyGroup>
  <PropertyGroup />
  <PropertyGroup />
  <PropertyGroup>
    <StartupObject>LaserGRBL.Program</StartupObject>
  </PropertyGroup>
  <ItemGroup>
    <Reference Include="System" />
    <Reference Include="System.Core">
      <RequiredTargetFramework>3.5</RequiredTargetFramework>
    </Reference>
    <Reference Include="System.Data" />
    <Reference Include="System.Design" />
    <Reference Include="System.Drawing" />
    <Reference Include="System.Management" />
    <Reference Include="System.Runtime.Serialization" />
    <Reference Include="System.Web" />
    <Reference Include="System.Windows.Forms" />
    <Reference Include="System.XML" />
    <Reference Include="System.Xml.Linq" />
    <Reference Include="WindowsBase" />
  </ItemGroup>
  <ItemGroup>
    <Compile Include="Autotrace\AutotraceTest.cs">
      <SubType>Form</SubType>
    </Compile>
    <Compile Include="Autotrace\AutotraceTest.Designer.cs">
      <DependentUpon>AutotraceTest.cs</DependentUpon>
    </Compile>
    <Compile Include="Autotrace\Autotrace.cs" />
    <Compile Include="ComWrapper\ComLogger.cs" />
    <Compile Include="Firmware\FlashGrbl.cs">
      <SubType>Form</SubType>
    </Compile>
    <Compile Include="Firmware\FlashGrbl.Designer.cs">
      <DependentUpon>FlashGrbl.cs</DependentUpon>
    </Compile>
    <Compile Include="SmoothieCore.cs" />
    <Compile Include="SvgConverter\ConvertSizeAndOptionForm.cs">
      <SubType>Form</SubType>
    </Compile>
    <Compile Include="SvgConverter\ConvertSizeAndOptionForm.Designer.cs">
      <DependentUpon>ConvertSizeAndOptionForm.cs</DependentUpon>
    </Compile>
    <Compile Include="SvgConverter\GCodeFromSVG.cs" />
    <Compile Include="SvgConverter\gcodeRelated.cs" />
    <Compile Include="SvgLibrary\Basic Shapes\SvgCircle.cs" />
    <Compile Include="SvgLibrary\Basic Shapes\SvgEllipse.cs" />
    <Compile Include="SvgLibrary\Basic Shapes\SvgImage.cs" />
    <Compile Include="SvgLibrary\Basic Shapes\SvgLine.cs" />
    <Compile Include="SvgLibrary\Basic Shapes\SvgPathBasedElement.cs" />
    <Compile Include="SvgLibrary\Basic Shapes\SvgPolygon.cs" />
    <Compile Include="SvgLibrary\Basic Shapes\SvgPolyline.cs" />
    <Compile Include="SvgLibrary\Basic Shapes\SvgRectangle.cs" />
    <Compile Include="SvgLibrary\Basic Shapes\SvgVisualElement.cs" />
    <Compile Include="SvgLibrary\Basic Shapes\SvgVisualElementStyle.cs" />
    <Compile Include="SvgLibrary\Clipping and Masking\ISvgClipable.cs" />
    <Compile Include="SvgLibrary\Clipping and Masking\SvgClipPath.cs" />
    <Compile Include="SvgLibrary\Clipping and Masking\SvgClipRule.cs" />
    <Compile Include="SvgLibrary\Clipping and Masking\SvgMask.cs" />
    <Compile Include="SvgLibrary\Css\CssQuery.cs" />
    <Compile Include="SvgLibrary\Css\SvgElementOps.cs" />
    <Compile Include="SvgLibrary\DataTypes\ISvgSupportsCoordinateUnits.cs" />
    <Compile Include="SvgLibrary\DataTypes\ISvgViewPort.cs" />
    <Compile Include="SvgLibrary\DataTypes\SvgAspectRatio.cs" />
    <Compile Include="SvgLibrary\DataTypes\SvgAspectRatioConverter.cs" />
    <Compile Include="SvgLibrary\DataTypes\SvgColourInterpolation.cs" />
    <Compile Include="SvgLibrary\DataTypes\SvgCoordinateUnits.cs" />
    <Compile Include="SvgLibrary\DataTypes\SvgElementStyle.cs" />
    <Compile Include="SvgLibrary\DataTypes\SvgFontStyle.cs" />
    <Compile Include="SvgLibrary\DataTypes\SvgFontVariant.cs" />
    <Compile Include="SvgLibrary\DataTypes\SvgFontWeight.cs" />
    <Compile Include="SvgLibrary\DataTypes\SvgMarkerUnits.cs" />
    <Compile Include="SvgLibrary\DataTypes\SvgOrient.cs" />
    <Compile Include="SvgLibrary\DataTypes\SvgOrientConverter.cs" />
    <Compile Include="SvgLibrary\DataTypes\SvgOverflow.cs" />
    <Compile Include="SvgLibrary\DataTypes\SvgPoint.cs" />
    <Compile Include="SvgLibrary\DataTypes\SvgPointCollection.cs" />
    <Compile Include="SvgLibrary\DataTypes\SvgTextDecoration.cs" />
    <Compile Include="SvgLibrary\DataTypes\SvgTextLengthAdjust.cs" />
    <Compile Include="SvgLibrary\DataTypes\SvgTextPathMethod.cs" />
    <Compile Include="SvgLibrary\DataTypes\SvgTextPathSpacing.cs" />
    <Compile Include="SvgLibrary\DataTypes\SvgUnit.cs" />
    <Compile Include="SvgLibrary\DataTypes\SvgUnitCollection.cs" />
    <Compile Include="SvgLibrary\DataTypes\SvgUnitConverter.cs" />
    <Compile Include="SvgLibrary\DataTypes\SvgViewBox.cs" />
    <Compile Include="SvgLibrary\DataTypes\XmlSpaceHandling.cs" />
    <Compile Include="SvgLibrary\Document Structure\SvgDefinitionList.cs" />
    <Compile Include="SvgLibrary\Document Structure\SvgDescription.cs" />
    <Compile Include="SvgLibrary\Document Structure\SvgDocumentMetadata.cs" />
    <Compile Include="SvgLibrary\Document Structure\SvgFragment.cs" />
    <Compile Include="SvgLibrary\Document Structure\SvgGroup.cs" />
    <Compile Include="SvgLibrary\Document Structure\SvgSwitch.cs" />
    <Compile Include="SvgLibrary\Document Structure\SvgSymbol.cs" />
    <Compile Include="SvgLibrary\Document Structure\SvgTitle.cs" />
    <Compile Include="SvgLibrary\Document Structure\SvgUse.cs" />
    <Compile Include="SvgLibrary\Exceptions\SvgException.cs" />
    <Compile Include="SvgLibrary\Exceptions\SvgMemoryException.cs" />
    <Compile Include="SvgLibrary\Extensibility\SvgForeignObject.cs" />
    <Compile Include="SvgLibrary\ExtensionMethods\UriExtensions.cs" />
    <Compile Include="SvgLibrary\Extensions.cs" />
    <Compile Include="SvgLibrary\External\ExCSS\IToString.cs" />
    <Compile Include="SvgLibrary\External\ExCSS\Lexer.cs" />
    <Compile Include="SvgLibrary\External\ExCSS\Model\Enumerations.cs" />
    <Compile Include="SvgLibrary\External\ExCSS\Model\Extensions\CharacterExtensions.cs" />
    <Compile Include="SvgLibrary\External\ExCSS\Model\Extensions\StringExtensions.cs" />
    <Compile Include="SvgLibrary\External\ExCSS\Model\FunctionBuffer.cs" />
    <Compile Include="SvgLibrary\External\ExCSS\Model\HtmlEncoding.cs" />
    <Compile Include="SvgLibrary\External\ExCSS\Model\ICssRules.cs" />
    <Compile Include="SvgLibrary\External\ExCSS\Model\ICssSelector.cs" />
    <Compile Include="SvgLibrary\External\ExCSS\Model\IStyleDeclaration.cs" />
    <Compile Include="SvgLibrary\External\ExCSS\Model\ISupportsMedia.cs" />
    <Compile Include="SvgLibrary\External\ExCSS\Model\MediaTypeList.cs" />
    <Compile Include="SvgLibrary\External\ExCSS\Model\Rules\AggregateRule.cs" />
    <Compile Include="SvgLibrary\External\ExCSS\Model\Rules\CharacterSetRule.cs" />
    <Compile Include="SvgLibrary\External\ExCSS\Model\Rules\ConditionalRule.cs" />
    <Compile Include="SvgLibrary\External\ExCSS\Model\Rules\DocumentRule.cs" />
    <Compile Include="SvgLibrary\External\ExCSS\Model\Rules\FontFaceRule.cs" />
    <Compile Include="SvgLibrary\External\ExCSS\Model\Rules\GenericRule.cs" />
    <Compile Include="SvgLibrary\External\ExCSS\Model\Rules\ImportRule.cs" />
    <Compile Include="SvgLibrary\External\ExCSS\Model\Rules\IRuleContainer.cs" />
    <Compile Include="SvgLibrary\External\ExCSS\Model\Rules\KeyframeRule.cs" />
    <Compile Include="SvgLibrary\External\ExCSS\Model\Rules\KeyframesRule.cs" />
    <Compile Include="SvgLibrary\External\ExCSS\Model\Rules\MediaRule.cs" />
    <Compile Include="SvgLibrary\External\ExCSS\Model\Rules\NamespaceRule.cs" />
    <Compile Include="SvgLibrary\External\ExCSS\Model\Rules\PageRule.cs" />
    <Compile Include="SvgLibrary\External\ExCSS\Model\Rules\RuleSet.cs" />
    <Compile Include="SvgLibrary\External\ExCSS\Model\Rules\StyleDeclaration.cs" />
    <Compile Include="SvgLibrary\External\ExCSS\Model\Rules\StyleRule.cs" />
    <Compile Include="SvgLibrary\External\ExCSS\Model\Rules\SupportsRule.cs" />
    <Compile Include="SvgLibrary\External\ExCSS\Model\Selector\AggregateSelectorList.cs" />
    <Compile Include="SvgLibrary\External\ExCSS\Model\Selector\BaseSelector.cs" />
    <Compile Include="SvgLibrary\External\ExCSS\Model\Selector\CombinatorSelector.cs" />
    <Compile Include="SvgLibrary\External\ExCSS\Model\Selector\ComplexSelector.cs" />
    <Compile Include="SvgLibrary\External\ExCSS\Model\Selector\FirstChildSelector.cs" />
    <Compile Include="SvgLibrary\External\ExCSS\Model\Selector\LastChildSelector.cs" />
    <Compile Include="SvgLibrary\External\ExCSS\Model\Selector\MultipleSelectorList.cs" />
    <Compile Include="SvgLibrary\External\ExCSS\Model\Selector\NthChildSelector.cs" />
    <Compile Include="SvgLibrary\External\ExCSS\Model\Selector\NthFirstChildSelector.cs" />
    <Compile Include="SvgLibrary\External\ExCSS\Model\Selector\NthLastChildSelector.cs" />
    <Compile Include="SvgLibrary\External\ExCSS\Model\Selector\NthLastOfTypeSelector.cs" />
    <Compile Include="SvgLibrary\External\ExCSS\Model\Selector\NthOfTypeSelector.cs" />
    <Compile Include="SvgLibrary\External\ExCSS\Model\Selector\SelectorFactory.cs" />
    <Compile Include="SvgLibrary\External\ExCSS\Model\Selector\SelectorList.cs" />
    <Compile Include="SvgLibrary\External\ExCSS\Model\Selector\SimpleSelector.cs" />
    <Compile Include="SvgLibrary\External\ExCSS\Model\Specification.cs" />
    <Compile Include="SvgLibrary\External\ExCSS\Model\TextBlocks\Block.cs" />
    <Compile Include="SvgLibrary\External\ExCSS\Model\TextBlocks\BracketBlock.cs" />
    <Compile Include="SvgLibrary\External\ExCSS\Model\TextBlocks\CharacterBlock.cs" />
    <Compile Include="SvgLibrary\External\ExCSS\Model\TextBlocks\CommentBlock.cs" />
    <Compile Include="SvgLibrary\External\ExCSS\Model\TextBlocks\DelimiterBlock.cs" />
    <Compile Include="SvgLibrary\External\ExCSS\Model\TextBlocks\MatchBlock.cs" />
    <Compile Include="SvgLibrary\External\ExCSS\Model\TextBlocks\NumericBlock.cs" />
    <Compile Include="SvgLibrary\External\ExCSS\Model\TextBlocks\PipeBlock.cs" />
    <Compile Include="SvgLibrary\External\ExCSS\Model\TextBlocks\RangeBlock.cs" />
    <Compile Include="SvgLibrary\External\ExCSS\Model\TextBlocks\SpecialCharacter.cs" />
    <Compile Include="SvgLibrary\External\ExCSS\Model\TextBlocks\StringBlock.cs" />
    <Compile Include="SvgLibrary\External\ExCSS\Model\TextBlocks\SymbolBlock.cs" />
    <Compile Include="SvgLibrary\External\ExCSS\Model\TextBlocks\UnitBlock.cs" />
    <Compile Include="SvgLibrary\External\ExCSS\Model\Values\GenericFunction.cs" />
    <Compile Include="SvgLibrary\External\ExCSS\Model\Values\HtmlColor.cs" />
    <Compile Include="SvgLibrary\External\ExCSS\Model\Values\InheritTerm.cs" />
    <Compile Include="SvgLibrary\External\ExCSS\Model\Values\PrimitiveTerm.cs" />
    <Compile Include="SvgLibrary\External\ExCSS\Model\Values\Property.cs" />
    <Compile Include="SvgLibrary\External\ExCSS\Model\Values\Term.cs" />
    <Compile Include="SvgLibrary\External\ExCSS\Model\Values\TermList.cs" />
    <Compile Include="SvgLibrary\External\ExCSS\Parser.Blocks.cs" />
    <Compile Include="SvgLibrary\External\ExCSS\Parser.cs" />
    <Compile Include="SvgLibrary\External\ExCSS\StyleSheet.cs" />
    <Compile Include="SvgLibrary\External\ExCSS\StylesheetParseError.cs" />
    <Compile Include="SvgLibrary\External\ExCSS\StylesheetReader.cs" />
    <Compile Include="SvgLibrary\External\Fizzler\Either.cs" />
    <Compile Include="SvgLibrary\External\Fizzler\HumanReadableSelectorGenerator.cs" />
    <Compile Include="SvgLibrary\External\Fizzler\IElementOps.cs" />
    <Compile Include="SvgLibrary\External\Fizzler\ISelectorGenerator.cs" />
    <Compile Include="SvgLibrary\External\Fizzler\NamespacePrefix.cs" />
    <Compile Include="SvgLibrary\External\Fizzler\Parser.cs" />
    <Compile Include="SvgLibrary\External\Fizzler\Reader.cs" />
    <Compile Include="SvgLibrary\External\Fizzler\Selector.cs" />
    <Compile Include="SvgLibrary\External\Fizzler\SelectorGenerator.cs" />
    <Compile Include="SvgLibrary\External\Fizzler\SelectorGeneratorTee.cs" />
    <Compile Include="SvgLibrary\External\Fizzler\SelectorsCachingCompiler.cs" />
    <Compile Include="SvgLibrary\External\Fizzler\Token.cs" />
    <Compile Include="SvgLibrary\External\Fizzler\Tokener.cs" />
    <Compile Include="SvgLibrary\External\Fizzler\TokenKind.cs" />
    <Compile Include="SvgLibrary\Filter Effects\feColourMatrix\SvgColourMatrix.cs" />
    <Compile Include="SvgLibrary\Filter Effects\feColourMatrix\SvgColourMatrixType.cs" />
    <Compile Include="SvgLibrary\Filter Effects\feGaussianBlur\RawBitmap.cs" />
    <Compile Include="SvgLibrary\Filter Effects\feGaussianBlur\SvgGaussianBlur.cs" />
    <Compile Include="SvgLibrary\Filter Effects\feMerge\SvgMerge.cs" />
    <Compile Include="SvgLibrary\Filter Effects\feMerge\SvgMergeNode.cs" />
    <Compile Include="SvgLibrary\Filter Effects\feOffset\SvgOffset.cs" />
    <Compile Include="SvgLibrary\Filter Effects\ImageBuffer.cs" />
    <Compile Include="SvgLibrary\Filter Effects\ISvgFilterable.cs" />
    <Compile Include="SvgLibrary\Filter Effects\SvgFilter.cs" />
    <Compile Include="SvgLibrary\Filter Effects\SvgFilterPrimitive.cs" />
    <Compile Include="SvgLibrary\NonSvgElement.cs" />
    <Compile Include="SvgLibrary\Painting\EnumConverters.cs" />
    <Compile Include="SvgLibrary\Painting\GenericBoundable.cs" />
    <Compile Include="SvgLibrary\Painting\ISvgBoundable.cs" />
    <Compile Include="SvgLibrary\Painting\ISvgStylable.cs" />
    <Compile Include="SvgLibrary\Painting\SvgColourConverter.cs" />
    <Compile Include="SvgLibrary\Painting\SvgColourServer.cs" />
    <Compile Include="SvgLibrary\Painting\SvgDeferredPaintServer.cs" />
    <Compile Include="SvgLibrary\Painting\SvgFallbackPaintServer .cs" />
    <Compile Include="SvgLibrary\Painting\SvgFillRule.cs" />
    <Compile Include="SvgLibrary\Painting\SvgGradientServer.cs" />
    <Compile Include="SvgLibrary\Painting\SvgGradientSpreadMethod.cs" />
    <Compile Include="SvgLibrary\Painting\SvgGradientStop.cs" />
    <Compile Include="SvgLibrary\Painting\SvgLinearGradientServer.cs" />
    <Compile Include="SvgLibrary\Painting\SvgMarker.cs" />
    <Compile Include="SvgLibrary\Painting\SvgPaintServer.cs" />
    <Compile Include="SvgLibrary\Painting\SvgPaintServerFactory.cs" />
    <Compile Include="SvgLibrary\Painting\SvgPatternServer.cs" />
    <Compile Include="SvgLibrary\Painting\SvgRadialGradientServer.cs" />
    <Compile Include="SvgLibrary\Painting\SvgStrokeLineCap.cs" />
    <Compile Include="SvgLibrary\Painting\SvgStrokeLineJoin.cs" />
    <Compile Include="SvgLibrary\Paths\CoordinateParser.cs" />
    <Compile Include="SvgLibrary\Paths\SvgArcSegment.cs" />
    <Compile Include="SvgLibrary\Paths\SvgClosePathSegment.cs" />
    <Compile Include="SvgLibrary\Paths\SvgCubicCurveSegment.cs" />
    <Compile Include="SvgLibrary\Paths\SvgLineSegment.cs" />
    <Compile Include="SvgLibrary\Paths\SvgMoveToSegment.cs" />
    <Compile Include="SvgLibrary\Paths\SvgPath.cs" />
    <Compile Include="SvgLibrary\Paths\SvgPathBuilder.cs" />
    <Compile Include="SvgLibrary\Paths\SvgPathSegment.cs" />
    <Compile Include="SvgLibrary\Paths\SvgPathSegmentList.cs" />
    <Compile Include="SvgLibrary\Paths\SvgQuadraticCurveSegment.cs" />
    <Compile Include="SvgLibrary\Rendering\IGraphicsProvider.cs" />
    <Compile Include="SvgLibrary\Rendering\ISvgRenderer.cs" />
    <Compile Include="SvgLibrary\Rendering\SvgPathRenderer.cs" />
    <Compile Include="SvgLibrary\Rendering\SvgRenderer.cs" />
    <Compile Include="SvgLibrary\Rendering\SvgRendering.cs" />
    <Compile Include="SvgLibrary\SvgAttributeAttribute.cs" />
    <Compile Include="SvgLibrary\SvgAttributeCollection.cs" />
    <Compile Include="SvgLibrary\SvgContentNode.cs" />
    <Compile Include="SvgLibrary\SvgDefinitionDefaults.cs" />
    <Compile Include="SvgLibrary\SvgDocument.cs" />
    <Compile Include="SvgLibrary\SvgDtdResolver.cs" />
    <Compile Include="SvgLibrary\SvgElement.cs" />
    <Compile Include="SvgLibrary\SvgElementAttribute.cs" />
    <Compile Include="SvgLibrary\SvgElementCollection.cs" />
    <Compile Include="SvgLibrary\SvgElementFactory.cs" />
    <Compile Include="SvgLibrary\SvgElementIdManager.cs" />
    <Compile Include="SvgLibrary\SvgElementStyle.cs" />
    <Compile Include="SvgLibrary\SvgExtentions.cs" />
    <Compile Include="SvgLibrary\SvgNodeReader.cs" />
    <Compile Include="SvgLibrary\SvgTextReader.cs" />
    <Compile Include="SvgLibrary\SvgUnknownElement.cs" />
    <Compile Include="SvgLibrary\Text\FontFamily.cs" />
    <Compile Include="SvgLibrary\Text\GdiFontDefn.cs" />
    <Compile Include="SvgLibrary\Text\IFontDefn.cs" />
    <Compile Include="SvgLibrary\Text\PathStatistics.cs" />
    <Compile Include="SvgLibrary\Text\SvgFont.cs" />
    <Compile Include="SvgLibrary\Text\SvgFontDefn.cs" />
    <Compile Include="SvgLibrary\Text\SvgFontFace.cs" />
    <Compile Include="SvgLibrary\Text\SvgFontFaceSrc.cs" />
    <Compile Include="SvgLibrary\Text\SvgFontFaceUri.cs" />
    <Compile Include="SvgLibrary\Text\SvgGlyph.cs" />
    <Compile Include="SvgLibrary\Text\SvgKern.cs" />
    <Compile Include="SvgLibrary\Text\SvgMissingGlyph.cs" />
    <Compile Include="SvgLibrary\Text\SvgText.cs" />
    <Compile Include="SvgLibrary\Text\SvgTextAnchor.cs" />
    <Compile Include="SvgLibrary\Text\SvgTextBase.cs" />
    <Compile Include="SvgLibrary\Text\SvgTextPath.cs" />
    <Compile Include="SvgLibrary\Text\SvgTextRef.cs" />
    <Compile Include="SvgLibrary\Text\SvgTextSpan.cs" />
    <Compile Include="SvgLibrary\Transforms\ISvgTransformable.cs" />
    <Compile Include="SvgLibrary\Transforms\SvgMatrix.cs" />
    <Compile Include="SvgLibrary\Transforms\SvgRotate.cs" />
    <Compile Include="SvgLibrary\Transforms\SvgScale.cs" />
    <Compile Include="SvgLibrary\Transforms\SvgShear.cs" />
    <Compile Include="SvgLibrary\Transforms\SvgSkew.cs" />
    <Compile Include="SvgLibrary\Transforms\SvgTransform.cs" />
    <Compile Include="SvgLibrary\Transforms\SvgTransformCollection.cs" />
    <Compile Include="SvgLibrary\Transforms\SvgTransformConverter.cs" />
    <Compile Include="SvgLibrary\Transforms\SvgTranslate.cs" />
    <Compile Include="SvgLibrary\Web\SvgHandler.cs" />
    <Compile Include="UrlManager.cs" />
    <Compile Include="ColorScheme.cs" />
    <Compile Include="ComWrapper\Emulator.cs" />
    <Compile Include="RunFromPositionForm.cs">
      <SubType>Form</SubType>
    </Compile>
    <Compile Include="RunFromPositionForm.Designer.cs">
      <DependentUpon>RunFromPositionForm.cs</DependentUpon>
    </Compile>
    <Compile Include="GrblConfig.cs">
      <SubType>Form</SubType>
    </Compile>
    <Compile Include="GrblConfig.Designer.cs">
      <DependentUpon>GrblConfig.cs</DependentUpon>
    </Compile>
    <Compile Include="GrblEmulator\EmulatorUI.cs">
      <SubType>Form</SubType>
    </Compile>
    <Compile Include="GrblEmulator\EmulatorUI.Designer.cs">
      <DependentUpon>EmulatorUI.cs</DependentUpon>
    </Compile>
    <Compile Include="GrblEmulator\Grblv11Emulator.cs" />
    <Compile Include="GrblEmulator\WebsocketEmulator.cs" />
    <Compile Include="ComWrapper\IComWrapper.cs" />
    <Compile Include="ComWrapper\LaserWebESP8266.cs" />
    <Compile Include="ComWrapper\UsbSerial.cs" />
    <Compile Include="ComWrapper\Telnet.cs" />
    <Compile Include="ComWrapper\WebSocket\ByteOrder.cs" />
    <Compile Include="ComWrapper\WebSocket\CloseEventArgs.cs" />
    <Compile Include="ComWrapper\WebSocket\CloseStatusCode.cs" />
    <Compile Include="ComWrapper\WebSocket\CompressionMethod.cs" />
    <Compile Include="ComWrapper\WebSocket\ErrorEventArgs.cs" />
    <Compile Include="ComWrapper\WebSocket\Ext.cs" />
    <Compile Include="ComWrapper\WebSocket\Fin.cs" />
    <Compile Include="ComWrapper\WebSocket\HttpBase.cs" />
    <Compile Include="ComWrapper\WebSocket\HttpRequest.cs" />
    <Compile Include="ComWrapper\WebSocket\HttpResponse.cs" />
    <Compile Include="ComWrapper\WebSocket\LogData.cs" />
    <Compile Include="ComWrapper\WebSocket\Logger.cs" />
    <Compile Include="ComWrapper\WebSocket\LogLevel.cs" />
    <Compile Include="ComWrapper\WebSocket\Mask.cs" />
    <Compile Include="ComWrapper\WebSocket\MessageEventArgs.cs" />
    <Compile Include="ComWrapper\WebSocket\Net\AuthenticationBase.cs" />
    <Compile Include="ComWrapper\WebSocket\Net\AuthenticationChallenge.cs" />
    <Compile Include="ComWrapper\WebSocket\Net\AuthenticationResponse.cs" />
    <Compile Include="ComWrapper\WebSocket\Net\AuthenticationSchemes.cs" />
    <Compile Include="ComWrapper\WebSocket\Net\Chunk.cs" />
    <Compile Include="ComWrapper\WebSocket\Net\ChunkedRequestStream.cs" />
    <Compile Include="ComWrapper\WebSocket\Net\ChunkStream.cs" />
    <Compile Include="ComWrapper\WebSocket\Net\ClientSslConfiguration.cs" />
    <Compile Include="ComWrapper\WebSocket\Net\Cookie.cs" />
    <Compile Include="ComWrapper\WebSocket\Net\CookieCollection.cs" />
    <Compile Include="ComWrapper\WebSocket\Net\CookieException.cs" />
    <Compile Include="ComWrapper\WebSocket\Net\EndPointListener.cs" />
    <Compile Include="ComWrapper\WebSocket\Net\EndPointManager.cs" />
    <Compile Include="ComWrapper\WebSocket\Net\HttpBasicIdentity.cs" />
    <Compile Include="ComWrapper\WebSocket\Net\HttpConnection.cs" />
    <Compile Include="ComWrapper\WebSocket\Net\HttpDigestIdentity.cs" />
    <Compile Include="ComWrapper\WebSocket\Net\HttpHeaderInfo.cs" />
    <Compile Include="ComWrapper\WebSocket\Net\HttpHeaderType.cs" />
    <Compile Include="ComWrapper\WebSocket\Net\HttpListener.cs" />
    <Compile Include="ComWrapper\WebSocket\Net\HttpListenerAsyncResult.cs" />
    <Compile Include="ComWrapper\WebSocket\Net\HttpListenerContext.cs" />
    <Compile Include="ComWrapper\WebSocket\Net\HttpListenerException.cs" />
    <Compile Include="ComWrapper\WebSocket\Net\HttpListenerPrefix.cs" />
    <Compile Include="ComWrapper\WebSocket\Net\HttpListenerPrefixCollection.cs" />
    <Compile Include="ComWrapper\WebSocket\Net\HttpListenerRequest.cs" />
    <Compile Include="ComWrapper\WebSocket\Net\HttpListenerResponse.cs" />
    <Compile Include="ComWrapper\WebSocket\Net\HttpRequestHeader.cs" />
    <Compile Include="ComWrapper\WebSocket\Net\HttpResponseHeader.cs" />
    <Compile Include="ComWrapper\WebSocket\Net\HttpStatusCode.cs" />
    <Compile Include="ComWrapper\WebSocket\Net\HttpStreamAsyncResult.cs" />
    <Compile Include="ComWrapper\WebSocket\Net\HttpUtility.cs" />
    <Compile Include="ComWrapper\WebSocket\Net\HttpVersion.cs" />
    <Compile Include="ComWrapper\WebSocket\Net\InputChunkState.cs" />
    <Compile Include="ComWrapper\WebSocket\Net\InputState.cs" />
    <Compile Include="ComWrapper\WebSocket\Net\LineState.cs" />
    <Compile Include="ComWrapper\WebSocket\Net\NetworkCredential.cs" />
    <Compile Include="ComWrapper\WebSocket\Net\QueryStringCollection.cs" />
    <Compile Include="ComWrapper\WebSocket\Net\ReadBufferState.cs" />
    <Compile Include="ComWrapper\WebSocket\Net\RequestStream.cs" />
    <Compile Include="ComWrapper\WebSocket\Net\ResponseStream.cs" />
    <Compile Include="ComWrapper\WebSocket\Net\ServerSslConfiguration.cs" />
    <Compile Include="ComWrapper\WebSocket\Net\WebHeaderCollection.cs" />
    <Compile Include="ComWrapper\WebSocket\Net\WebSockets\HttpListenerWebSocketContext.cs" />
    <Compile Include="ComWrapper\WebSocket\Net\WebSockets\TcpListenerWebSocketContext.cs" />
    <Compile Include="ComWrapper\WebSocket\Net\WebSockets\WebSocketContext.cs" />
    <Compile Include="ComWrapper\WebSocket\Opcode.cs" />
    <Compile Include="ComWrapper\WebSocket\PayloadData.cs" />
    <Compile Include="ComWrapper\WebSocket\Rsv.cs" />
    <Compile Include="ComWrapper\WebSocket\Server\HttpRequestEventArgs.cs" />
    <Compile Include="ComWrapper\WebSocket\Server\HttpServer.cs" />
    <Compile Include="ComWrapper\WebSocket\Server\IWebSocketSession.cs" />
    <Compile Include="ComWrapper\WebSocket\Server\ServerState.cs" />
    <Compile Include="ComWrapper\WebSocket\Server\WebSocketBehavior.cs" />
    <Compile Include="ComWrapper\WebSocket\Server\WebSocketServer.cs" />
    <Compile Include="ComWrapper\WebSocket\Server\WebSocketServiceHost.cs" />
    <Compile Include="ComWrapper\WebSocket\Server\WebSocketServiceHost`1.cs" />
    <Compile Include="ComWrapper\WebSocket\Server\WebSocketServiceManager.cs" />
    <Compile Include="ComWrapper\WebSocket\Server\WebSocketSessionManager.cs" />
    <Compile Include="ComWrapper\WebSocket\WebSocket.cs" />
    <Compile Include="ComWrapper\WebSocket\WebSocketException.cs" />
    <Compile Include="ComWrapper\WebSocket\WebSocketFrame.cs" />
    <Compile Include="ComWrapper\WebSocket\WebSocketState.cs" />
    <Compile Include="ConnectLogForm.cs">
      <SubType>UserControl</SubType>
    </Compile>
    <Compile Include="ConnectLogForm.Designer.cs">
      <DependentUpon>ConnectLogForm.cs</DependentUpon>
    </Compile>
    <Compile Include="CsPotrace\BezierToBiarc\Algorithm.cs" />
    <Compile Include="CsPotrace\BezierToBiarc\Arc.cs" />
    <Compile Include="CsPotrace\BezierToBiarc\BiArc.cs" />
    <Compile Include="CsPotrace\BezierToBiarc\Complex.cs" />
    <Compile Include="CsPotrace\BezierToBiarc\CubicBezier.cs" />
    <Compile Include="CsPotrace\BezierToBiarc\Line.cs" />
    <Compile Include="CsPotrace\BezierToBiarc\Tuple.cs" />
    <Compile Include="CsPotrace\BezierToBiarc\Vector2.cs" />
    <Compile Include="CsPotrace\CsPotrace.cs" />
    <Compile Include="CsPotrace\CsPotraceExportGCODE.cs" />
    <Compile Include="CsPotrace\CsPotraceExport.cs" />
    <Compile Include="CustomButton.cs" />
    <Compile Include="CustomButtonForm.cs">
      <SubType>Form</SubType>
    </Compile>
    <Compile Include="CustomButtonForm.Designer.cs">
      <DependentUpon>CustomButtonForm.cs</DependentUpon>
    </Compile>
    <Compile Include="AutoUpdate\GitHub.cs" />
    <Compile Include="GrblCore.cs" />
    <Compile Include="CSV\CsvDictionary.cs" />
    <Compile Include="CSV\FormattedMessage.cs" />
    <Compile Include="GrblCommand.cs" />
    <Compile Include="GrblFile.cs" />
    <Compile Include="HotkeyManagerForm.cs">
      <SubType>Form</SubType>
    </Compile>
    <Compile Include="HotkeyManagerForm.Designer.cs">
      <DependentUpon>HotkeyManagerForm.cs</DependentUpon>
    </Compile>
    <Compile Include="HotKeysManager.cs" />
    <Compile Include="IssueDetectorForm.cs">
      <SubType>Form</SubType>
    </Compile>
    <Compile Include="IssueDetectorForm.Designer.cs">
      <DependentUpon>IssueDetectorForm.cs</DependentUpon>
    </Compile>
    <Compile Include="JogForm.cs">
      <SubType>UserControl</SubType>
    </Compile>
    <Compile Include="JogForm.Designer.cs">
      <DependentUpon>JogForm.cs</DependentUpon>
    </Compile>
    <Compile Include="Logger\Logger.cs" />
    <Compile Include="MainForm.cs">
      <SubType>Form</SubType>
    </Compile>
    <Compile Include="MainForm.Designer.cs">
      <DependentUpon>MainForm.cs</DependentUpon>
    </Compile>
    <Compile Include="AutoUpdate\NewVersionForm.cs">
      <SubType>Form</SubType>
    </Compile>
    <Compile Include="AutoUpdate\NewVersionForm.Designer.cs">
      <DependentUpon>NewVersionForm.cs</DependentUpon>
    </Compile>
    <Compile Include="MyDatagridView.cs">
      <SubType>Component</SubType>
    </Compile>
    <Compile Include="PreviewForm.cs">
      <SubType>UserControl</SubType>
    </Compile>
    <Compile Include="PreviewForm.Designer.cs">
      <DependentUpon>PreviewForm.cs</DependentUpon>
    </Compile>
    <Compile Include="Program.cs" />
    <Compile Include="AssemblyInfo.cs" />
    <Compile Include="ResumeJobForm.cs">
      <SubType>Form</SubType>
    </Compile>
    <Compile Include="ResumeJobForm.Designer.cs">
      <DependentUpon>ResumeJobForm.cs</DependentUpon>
    </Compile>
    <Compile Include="StateBuilder.cs" />
    <Compile Include="Strings.Designer.cs">
      <AutoGen>True</AutoGen>
      <DesignTime>True</DesignTime>
      <DependentUpon>Strings.resx</DependentUpon>
    </Compile>
    <Compile Include="RasterConverter\ConvertSizeAndOptionForm.cs">
      <SubType>Form</SubType>
    </Compile>
    <Compile Include="RasterConverter\ConvertSizeAndOptionForm.Designer.cs">
      <DependentUpon>ConvertSizeAndOptionForm.cs</DependentUpon>
    </Compile>
    <Compile Include="RasterConverter\Dithering\ArgbColor.cs" />
    <Compile Include="RasterConverter\Dithering\AtkinsonDithering.cs" />
    <Compile Include="RasterConverter\Dithering\BurkesDithering.cs" />
    <Compile Include="RasterConverter\Dithering\ErrorDiffusionDithering.cs" />
    <Compile Include="RasterConverter\Dithering\FloydSteinbergDithering.cs" />
    <Compile Include="RasterConverter\Dithering\IErrorDiffusion.cs" />
    <Compile Include="RasterConverter\Dithering\ImageUtilities.cs" />
    <Compile Include="RasterConverter\Dithering\JarvisJudiceNinkeDithering.cs" />
    <Compile Include="RasterConverter\Dithering\RandomDithering.cs" />
    <Compile Include="RasterConverter\Dithering\Sierra2Dithering.cs" />
    <Compile Include="RasterConverter\Dithering\Sierra3Dithering.cs" />
    <Compile Include="RasterConverter\Dithering\SierraLiteDithering.cs" />
    <Compile Include="RasterConverter\Dithering\StuckiDithering.cs" />
    <Compile Include="RasterConverter\ImageProcessor.cs" />
    <Compile Include="RasterConverter\ImageTransform.cs" />
    <Compile Include="RasterConverter\RasterToLaserForm.cs">
      <SubType>Form</SubType>
    </Compile>
    <Compile Include="RasterConverter\RasterToLaserForm.Designer.cs">
      <DependentUpon>RasterToLaserForm.cs</DependentUpon>
    </Compile>
    <Compile Include="RasterConverter\ResolutionHelperForm.cs">
      <SubType>Form</SubType>
    </Compile>
    <Compile Include="RasterConverter\ResolutionHelperForm.Designer.cs">
      <DependentUpon>ResolutionHelperForm.cs</DependentUpon>
    </Compile>
    <Compile Include="Settings.cs" />
    <Compile Include="SettingsForm.cs">
      <SubType>Form</SubType>
    </Compile>
    <Compile Include="SettingsForm.Designer.cs">
      <DependentUpon>SettingsForm.cs</DependentUpon>
    </Compile>
    <Compile Include="SplashScreenForm.cs">
      <SubType>Form</SubType>
    </Compile>
    <Compile Include="SplashScreenForm.Designer.cs">
      <DependentUpon>SplashScreenForm.cs</DependentUpon>
    </Compile>
    <Compile Include="Tools\Cronometro.cs" />
    <Compile Include="Tools\ExpressionEvaluator.cs" />
    <Compile Include="Tools\HiResTimer.cs" />
    <Compile Include="Tools\InputBox.cs">
      <SubType>Form</SubType>
    </Compile>
    <Compile Include="Tools\MathHelper.cs" />
    <Compile Include="Tools\Serializer.cs" />
    <Compile Include="Tools\TaskScheduler.cs" />
    <Compile Include="Tools\ThreadClass.cs" />
    <Compile Include="Tools\WinAPI.cs" />
    <Compile Include="Tools\WordWrap.cs" />
    <Compile Include="UsageStats.cs" />
    <Compile Include="UserControls\ColorProgressBar.cs">
      <SubType>UserControl</SubType>
    </Compile>
    <Compile Include="UserControls\ColorProgressBar.Designer.cs">
      <DependentUpon>ColorProgressBar.cs</DependentUpon>
    </Compile>
    <Compile Include="UserControls\ColorProgressBarDesigner.cs" />
    <Compile Include="UserControls\ColorSlider.cs">
      <SubType>Component</SubType>
    </Compile>
    <Compile Include="UserControls\ColorSlider.Designer.cs">
      <DependentUpon>ColorSlider.cs</DependentUpon>
    </Compile>
    <Compile Include="UserControls\ComboBoxEnumItem.cs">
      <SubType>Component</SubType>
    </Compile>
    <Compile Include="UserControls\CommandLog.cs">
      <SubType>UserControl</SubType>
    </Compile>
    <Compile Include="UserControls\CommandLog.Designer.cs">
      <DependentUpon>CommandLog.cs</DependentUpon>
    </Compile>
    <Compile Include="UserControls\DoubleProgressBar.cs">
      <SubType>UserControl</SubType>
    </Compile>
    <Compile Include="UserControls\DoubleProgressBar.Designer.cs">
      <DependentUpon>DoubleProgressBar.cs</DependentUpon>
    </Compile>
    <Compile Include="UserControls\GrblPanel.cs">
      <SubType>UserControl</SubType>
    </Compile>
    <Compile Include="UserControls\GrblPanel.Designer.cs">
      <DependentUpon>GrblPanel.cs</DependentUpon>
    </Compile>
    <Compile Include="UserControls\GrblTextBox.cs">
      <SubType>Component</SubType>
    </Compile>
    <Compile Include="UserControls\GrblTextBox.Designer.cs">
      <DependentUpon>GrblTextBox.cs</DependentUpon>
    </Compile>
    <Compile Include="UserControls\ImageButton.cs">
      <SubType>UserControl</SubType>
    </Compile>
    <Compile Include="UserControls\ImageButton.Designer.cs">
      <DependentUpon>ImageButton.cs</DependentUpon>
    </Compile>
    <Compile Include="UserControls\ImageTransform.cs" />
    <Compile Include="UserControls\Move2DControl.cs">
      <SubType>UserControl</SubType>
    </Compile>
    <Compile Include="UserControls\NumericInput\ColoredBorderControl.cs">
      <SubType>UserControl</SubType>
    </Compile>
    <Compile Include="UserControls\NumericInput\DecimalInputBase.cs">
      <SubType>UserControl</SubType>
    </Compile>
    <Compile Include="UserControls\NumericInput\DecimalInputBase.Designer.cs">
      <DependentUpon>DecimalInputBase.cs</DependentUpon>
    </Compile>
    <Compile Include="UserControls\NumericInput\DecimalInputRanged.cs">
      <SubType>UserControl</SubType>
    </Compile>
    <Compile Include="UserControls\NumericInput\IntegerInputBase.cs">
      <SubType>UserControl</SubType>
    </Compile>
    <Compile Include="UserControls\NumericInput\IntegerInputRanged.cs">
      <SubType>UserControl</SubType>
    </Compile>
    <Compile Include="UserControls\LabelTB.cs">
      <SubType>UserControl</SubType>
    </Compile>
    <Compile Include="UserControls\LabelTB.Designer.cs">
      <DependentUpon>LabelTB.cs</DependentUpon>
    </Compile>
    <Compile Include="UserControls\PlaceholderTextbox.cs">
      <SubType>Component</SubType>
    </Compile>
    <Compile Include="UserControls\WaitingProgressBar.cs">
      <SubType>UserControl</SubType>
    </Compile>
    <EmbeddedResource Include="Autotrace\AutotraceTest.resx">
      <DependentUpon>AutotraceTest.cs</DependentUpon>
    </EmbeddedResource>
    <EmbeddedResource Include="AutoUpdate\NewVersionForm.hu-HU.resx">
      <DependentUpon>NewVersionForm.cs</DependentUpon>
    </EmbeddedResource>
    <EmbeddedResource Include="AutoUpdate\NewVersionForm.it.resx">
      <DependentUpon>NewVersionForm.cs</DependentUpon>
    </EmbeddedResource>
    <EmbeddedResource Include="AutoUpdate\NewVersionForm.zh-CN.resx">
      <DependentUpon>NewVersionForm.cs</DependentUpon>
    </EmbeddedResource>
    <EmbeddedResource Include="ConnectLogForm.cs-CZ.resx">
      <DependentUpon>ConnectLogForm.cs</DependentUpon>
    </EmbeddedResource>
    <EmbeddedResource Include="ConnectLogForm.da.resx">
      <DependentUpon>ConnectLogForm.cs</DependentUpon>
    </EmbeddedResource>
    <EmbeddedResource Include="ConnectLogForm.de.resx">
      <DependentUpon>ConnectLogForm.cs</DependentUpon>
    </EmbeddedResource>
    <EmbeddedResource Include="ConnectLogForm.es.resx">
      <DependentUpon>ConnectLogForm.cs</DependentUpon>
    </EmbeddedResource>
    <EmbeddedResource Include="ConnectLogForm.fr.resx">
      <DependentUpon>ConnectLogForm.cs</DependentUpon>
    </EmbeddedResource>
    <EmbeddedResource Include="ConnectLogForm.hu-HU.resx">
      <DependentUpon>ConnectLogForm.cs</DependentUpon>
    </EmbeddedResource>
    <EmbeddedResource Include="ConnectLogForm.it.resx">
      <DependentUpon>ConnectLogForm.cs</DependentUpon>
    </EmbeddedResource>
    <EmbeddedResource Include="ConnectLogForm.pt-BR.resx">
      <DependentUpon>ConnectLogForm.cs</DependentUpon>
    </EmbeddedResource>
    <EmbeddedResource Include="ConnectLogForm.resx">
      <DependentUpon>ConnectLogForm.cs</DependentUpon>
      <SubType>Designer</SubType>
    </EmbeddedResource>
    <EmbeddedResource Include="ConnectLogForm.ru.resx">
      <DependentUpon>ConnectLogForm.cs</DependentUpon>
    </EmbeddedResource>
    <EmbeddedResource Include="ConnectLogForm.sk-SK.resx">
      <DependentUpon>ConnectLogForm.cs</DependentUpon>
    </EmbeddedResource>
    <EmbeddedResource Include="ConnectLogForm.zh-CN.resx">
      <DependentUpon>ConnectLogForm.cs</DependentUpon>
      <SubType>Designer</SubType>
    </EmbeddedResource>
    <EmbeddedResource Include="CustomButtonForm.cs-CZ.resx">
      <DependentUpon>CustomButtonForm.cs</DependentUpon>
    </EmbeddedResource>
    <EmbeddedResource Include="CustomButtonForm.hu-HU.resx">
      <DependentUpon>CustomButtonForm.cs</DependentUpon>
    </EmbeddedResource>
    <EmbeddedResource Include="CustomButtonForm.ru.resx">
      <DependentUpon>CustomButtonForm.cs</DependentUpon>
    </EmbeddedResource>
<<<<<<< HEAD
    <EmbeddedResource Include="Firmware\FlashGrbl.resx">
      <DependentUpon>FlashGrbl.cs</DependentUpon>
    </EmbeddedResource>
=======
    <EmbeddedResource Include="CustomButtonForm.zh-CN.resx">
      <DependentUpon>CustomButtonForm.cs</DependentUpon>
</EmbeddedResource>
>>>>>>> 3894fd94
    <EmbeddedResource Include="GrblConfig.cs-CZ.resx">
      <DependentUpon>GrblConfig.cs</DependentUpon>
    </EmbeddedResource>
    <EmbeddedResource Include="GrblConfig.hu-HU.resx">
      <DependentUpon>GrblConfig.cs</DependentUpon>
    </EmbeddedResource>
    <EmbeddedResource Include="GrblConfig.it.resx">
      <DependentUpon>GrblConfig.cs</DependentUpon>
    </EmbeddedResource>
    <EmbeddedResource Include="GrblConfig.ru.resx">
      <DependentUpon>GrblConfig.cs</DependentUpon>
    </EmbeddedResource>
    <EmbeddedResource Include="GrblConfig.sk-SK.resx">
      <DependentUpon>GrblConfig.cs</DependentUpon>
    </EmbeddedResource>
    <EmbeddedResource Include="GrblConfig.zh-CN.resx">
      <DependentUpon>GrblConfig.cs</DependentUpon>
    </EmbeddedResource>
    <EmbeddedResource Include="HotkeyManagerForm.hu-HU.resx">
      <DependentUpon>HotkeyManagerForm.cs</DependentUpon>
    </EmbeddedResource>
    <EmbeddedResource Include="HotkeyManagerForm.it.resx">
      <DependentUpon>HotkeyManagerForm.cs</DependentUpon>
    </EmbeddedResource>
    <EmbeddedResource Include="IssueDetectorForm.hu-HU.resx">
      <DependentUpon>IssueDetectorForm.cs</DependentUpon>
    </EmbeddedResource>
    <EmbeddedResource Include="IssueDetectorForm.it.resx">
      <DependentUpon>IssueDetectorForm.cs</DependentUpon>
    </EmbeddedResource>
    <EmbeddedResource Include="MainForm.cs-CZ.resx">
      <DependentUpon>MainForm.cs</DependentUpon>
    </EmbeddedResource>
    <EmbeddedResource Include="MainForm.hu-HU.resx">
      <DependentUpon>MainForm.cs</DependentUpon>
    </EmbeddedResource>
    <EmbeddedResource Include="MainForm.sk-SK.resx">
      <DependentUpon>MainForm.cs</DependentUpon>
    </EmbeddedResource>
    <EmbeddedResource Include="PreviewForm.cs-CZ.resx">
      <DependentUpon>PreviewForm.cs</DependentUpon>
    </EmbeddedResource>
    <EmbeddedResource Include="PreviewForm.hu-HU.resx">
      <DependentUpon>PreviewForm.cs</DependentUpon>
    </EmbeddedResource>
    <EmbeddedResource Include="PreviewForm.sk-SK.resx">
      <DependentUpon>PreviewForm.cs</DependentUpon>
    </EmbeddedResource>
    <EmbeddedResource Include="RasterConverter\ConvertSizeAndOptionForm.hu-HU.resx">
      <DependentUpon>ConvertSizeAndOptionForm.cs</DependentUpon>
    </EmbeddedResource>
    <EmbeddedResource Include="RasterConverter\ConvertSizeAndOptionForm.sk-SK.resx">
      <DependentUpon>ConvertSizeAndOptionForm.cs</DependentUpon>
    </EmbeddedResource>
    <EmbeddedResource Include="RasterConverter\RasterToLaserForm.hu-HU.resx">
      <DependentUpon>RasterToLaserForm.cs</DependentUpon>
    </EmbeddedResource>
    <EmbeddedResource Include="RasterConverter\RasterToLaserForm.sk-SK.resx">
      <DependentUpon>RasterToLaserForm.cs</DependentUpon>
    </EmbeddedResource>
    <EmbeddedResource Include="RasterConverter\ResolutionHelperForm.hu-HU.resx">
      <DependentUpon>ResolutionHelperForm.cs</DependentUpon>
    </EmbeddedResource>
    <EmbeddedResource Include="RasterConverter\ResolutionHelperForm.sk-SK.resx">
      <DependentUpon>ResolutionHelperForm.cs</DependentUpon>
    </EmbeddedResource>
    <EmbeddedResource Include="ResumeJobForm.cs-CZ.resx">
      <DependentUpon>ResumeJobForm.cs</DependentUpon>
    </EmbeddedResource>
    <EmbeddedResource Include="ResumeJobForm.hu-HU.resx">
      <DependentUpon>ResumeJobForm.cs</DependentUpon>
    </EmbeddedResource>
    <EmbeddedResource Include="ResumeJobForm.it.resx">
      <DependentUpon>ResumeJobForm.cs</DependentUpon>
    </EmbeddedResource>
    <EmbeddedResource Include="ResumeJobForm.ru.resx">
      <DependentUpon>ResumeJobForm.cs</DependentUpon>
    </EmbeddedResource>
    <EmbeddedResource Include="ResumeJobForm.sk-SK.resx">
      <DependentUpon>ResumeJobForm.cs</DependentUpon>
    </EmbeddedResource>
    <EmbeddedResource Include="ResumeJobForm.zh-CN.resx">
      <DependentUpon>ResumeJobForm.cs</DependentUpon>
    </EmbeddedResource>
    <EmbeddedResource Include="RunFromPositionForm.hu-HU.resx">
      <DependentUpon>RunFromPositionForm.cs</DependentUpon>
    </EmbeddedResource>
    <EmbeddedResource Include="RunFromPositionForm.it.resx">
      <DependentUpon>RunFromPositionForm.cs</DependentUpon>
    </EmbeddedResource>
    <EmbeddedResource Include="RunFromPositionForm.resx">
      <DependentUpon>RunFromPositionForm.cs</DependentUpon>
    </EmbeddedResource>
    <EmbeddedResource Include="GrblConfig.resx">
      <DependentUpon>GrblConfig.cs</DependentUpon>
      <SubType>Designer</SubType>
    </EmbeddedResource>
    <EmbeddedResource Include="CustomButtonForm.de.resx">
      <DependentUpon>CustomButtonForm.cs</DependentUpon>
    </EmbeddedResource>
    <EmbeddedResource Include="CustomButtonForm.it.resx">
      <DependentUpon>CustomButtonForm.cs</DependentUpon>
    </EmbeddedResource>
    <EmbeddedResource Include="CustomButtonForm.resx">
      <DependentUpon>CustomButtonForm.cs</DependentUpon>
    </EmbeddedResource>
    <EmbeddedResource Include="GrblEmulator\EmulatorUI.resx">
      <DependentUpon>EmulatorUI.cs</DependentUpon>
    </EmbeddedResource>
    <EmbeddedResource Include="HotkeyManagerForm.resx">
      <DependentUpon>HotkeyManagerForm.cs</DependentUpon>
    </EmbeddedResource>
    <EmbeddedResource Include="IssueDetectorForm.resx">
      <DependentUpon>IssueDetectorForm.cs</DependentUpon>
    </EmbeddedResource>
    <EmbeddedResource Include="JogForm.resx">
      <DependentUpon>JogForm.cs</DependentUpon>
    </EmbeddedResource>
    <EmbeddedResource Include="JogForm.zh-CN.resx">
      <DependentUpon>JogForm.cs</DependentUpon>
    </EmbeddedResource>
    <EmbeddedResource Include="MainForm.da.resx">
      <DependentUpon>MainForm.cs</DependentUpon>
    </EmbeddedResource>
    <EmbeddedResource Include="MainForm.de.resx">
      <DependentUpon>MainForm.cs</DependentUpon>
    </EmbeddedResource>
    <EmbeddedResource Include="MainForm.es.resx">
      <DependentUpon>MainForm.cs</DependentUpon>
    </EmbeddedResource>
    <EmbeddedResource Include="MainForm.fr.resx">
      <DependentUpon>MainForm.cs</DependentUpon>
    </EmbeddedResource>
    <EmbeddedResource Include="MainForm.it.resx">
      <DependentUpon>MainForm.cs</DependentUpon>
    </EmbeddedResource>
    <EmbeddedResource Include="MainForm.pt-BR.resx">
      <DependentUpon>MainForm.cs</DependentUpon>
    </EmbeddedResource>
    <EmbeddedResource Include="MainForm.resx">
      <DependentUpon>MainForm.cs</DependentUpon>
    </EmbeddedResource>
    <EmbeddedResource Include="AutoUpdate\NewVersionForm.resx">
      <DependentUpon>NewVersionForm.cs</DependentUpon>
    </EmbeddedResource>
    <EmbeddedResource Include="MainForm.ru.resx">
      <DependentUpon>MainForm.cs</DependentUpon>
    </EmbeddedResource>
    <EmbeddedResource Include="MainForm.zh-CN.resx">
      <DependentUpon>MainForm.cs</DependentUpon>
      <SubType>Designer</SubType>
    </EmbeddedResource>
    <EmbeddedResource Include="PreviewForm.de.resx">
      <DependentUpon>PreviewForm.cs</DependentUpon>
    </EmbeddedResource>
    <EmbeddedResource Include="PreviewForm.es.resx">
      <DependentUpon>PreviewForm.cs</DependentUpon>
    </EmbeddedResource>
    <EmbeddedResource Include="PreviewForm.fr.resx">
      <DependentUpon>PreviewForm.cs</DependentUpon>
    </EmbeddedResource>
    <EmbeddedResource Include="PreviewForm.it.resx">
      <DependentUpon>PreviewForm.cs</DependentUpon>
    </EmbeddedResource>
    <EmbeddedResource Include="PreviewForm.resx">
      <DependentUpon>PreviewForm.cs</DependentUpon>
    </EmbeddedResource>
    <EmbeddedResource Include="PreviewForm.ru.resx">
      <DependentUpon>PreviewForm.cs</DependentUpon>
    </EmbeddedResource>
    <EmbeddedResource Include="PreviewForm.zh-CN.resx">
      <DependentUpon>PreviewForm.cs</DependentUpon>
      <SubType>Designer</SubType>
    </EmbeddedResource>
    <EmbeddedResource Include="ResumeJobForm.resx">
      <DependentUpon>ResumeJobForm.cs</DependentUpon>
    </EmbeddedResource>
    <EmbeddedResource Include="RunFromPositionForm.zh-CN.resx">
      <DependentUpon>RunFromPositionForm.cs</DependentUpon>
</EmbeddedResource>
    <EmbeddedResource Include="SettingsForm.cs-CZ.resx">
      <DependentUpon>SettingsForm.cs</DependentUpon>
    </EmbeddedResource>
    <EmbeddedResource Include="SettingsForm.hu-HU.resx">
      <DependentUpon>SettingsForm.cs</DependentUpon>
    </EmbeddedResource>
    <EmbeddedResource Include="SettingsForm.sk-SK.resx">
      <DependentUpon>SettingsForm.cs</DependentUpon>
    </EmbeddedResource>
    <EmbeddedResource Include="Strings.cs-CZ.resx">
      <DependentUpon>Strings.resx</DependentUpon>
    </EmbeddedResource>
    <EmbeddedResource Include="Strings.hu-HU.resx">
      <DependentUpon>Strings.resx</DependentUpon>
    </EmbeddedResource>
    <EmbeddedResource Include="Strings.resx">
      <Generator>ResXFileCodeGenerator</Generator>
      <LastGenOutput>Strings.Designer.cs</LastGenOutput>
    </EmbeddedResource>
    <EmbeddedResource Include="Strings.da.resx">
      <DependentUpon>Strings.resx</DependentUpon>
    </EmbeddedResource>
    <EmbeddedResource Include="Strings.de.resx">
      <DependentUpon>Strings.resx</DependentUpon>
    </EmbeddedResource>
    <EmbeddedResource Include="Strings.es.resx">
      <DependentUpon>Strings.resx</DependentUpon>
    </EmbeddedResource>
    <EmbeddedResource Include="Strings.fr.resx">
      <DependentUpon>Strings.resx</DependentUpon>
    </EmbeddedResource>
    <EmbeddedResource Include="Strings.it.resx">
      <DependentUpon>Strings.resx</DependentUpon>
    </EmbeddedResource>
    <EmbeddedResource Include="Strings.pt-BR.resx">
      <DependentUpon>Strings.resx</DependentUpon>
    </EmbeddedResource>
    <EmbeddedResource Include="Strings.ru.resx">
      <DependentUpon>Strings.resx</DependentUpon>
    </EmbeddedResource>
    <EmbeddedResource Include="Strings.sk-SK.resx">
      <DependentUpon>Strings.resx</DependentUpon>
    </EmbeddedResource>
    <EmbeddedResource Include="Strings.zh-CN.resx">
      <DependentUpon>Strings.resx</DependentUpon>
      <SubType>Designer</SubType>
    </EmbeddedResource>
    <EmbeddedResource Include="RasterConverter\ConvertSizeAndOptionForm.da.resx">
      <DependentUpon>ConvertSizeAndOptionForm.cs</DependentUpon>
    </EmbeddedResource>
    <EmbeddedResource Include="RasterConverter\ConvertSizeAndOptionForm.de.resx">
      <DependentUpon>ConvertSizeAndOptionForm.cs</DependentUpon>
      <SubType>Designer</SubType>
    </EmbeddedResource>
    <EmbeddedResource Include="RasterConverter\ConvertSizeAndOptionForm.es.resx">
      <DependentUpon>ConvertSizeAndOptionForm.cs</DependentUpon>
      <SubType>Designer</SubType>
    </EmbeddedResource>
    <EmbeddedResource Include="RasterConverter\ConvertSizeAndOptionForm.fr.resx">
      <DependentUpon>ConvertSizeAndOptionForm.cs</DependentUpon>
      <SubType>Designer</SubType>
    </EmbeddedResource>
    <EmbeddedResource Include="RasterConverter\ConvertSizeAndOptionForm.it.resx">
      <DependentUpon>ConvertSizeAndOptionForm.cs</DependentUpon>
      <SubType>Designer</SubType>
    </EmbeddedResource>
    <EmbeddedResource Include="RasterConverter\ConvertSizeAndOptionForm.pt-BR.resx">
      <DependentUpon>ConvertSizeAndOptionForm.cs</DependentUpon>
    </EmbeddedResource>
    <EmbeddedResource Include="RasterConverter\ConvertSizeAndOptionForm.resx">
      <DependentUpon>ConvertSizeAndOptionForm.cs</DependentUpon>
      <SubType>Designer</SubType>
    </EmbeddedResource>
    <EmbeddedResource Include="RasterConverter\ConvertSizeAndOptionForm.ru.resx">
      <DependentUpon>ConvertSizeAndOptionForm.cs</DependentUpon>
    </EmbeddedResource>
    <EmbeddedResource Include="RasterConverter\ConvertSizeAndOptionForm.zh-CN.resx">
      <DependentUpon>ConvertSizeAndOptionForm.cs</DependentUpon>
      <SubType>Designer</SubType>
    </EmbeddedResource>
    <EmbeddedResource Include="RasterConverter\RasterToLaserForm.da.resx">
      <DependentUpon>RasterToLaserForm.cs</DependentUpon>
    </EmbeddedResource>
    <EmbeddedResource Include="RasterConverter\RasterToLaserForm.de.resx">
      <DependentUpon>RasterToLaserForm.cs</DependentUpon>
    </EmbeddedResource>
    <EmbeddedResource Include="RasterConverter\RasterToLaserForm.es.resx">
      <DependentUpon>RasterToLaserForm.cs</DependentUpon>
    </EmbeddedResource>
    <EmbeddedResource Include="RasterConverter\RasterToLaserForm.fr.resx">
      <DependentUpon>RasterToLaserForm.cs</DependentUpon>
    </EmbeddedResource>
    <EmbeddedResource Include="RasterConverter\RasterToLaserForm.it.resx">
      <DependentUpon>RasterToLaserForm.cs</DependentUpon>
    </EmbeddedResource>
    <EmbeddedResource Include="RasterConverter\RasterToLaserForm.pt-BR.resx">
      <DependentUpon>RasterToLaserForm.cs</DependentUpon>
    </EmbeddedResource>
    <EmbeddedResource Include="RasterConverter\RasterToLaserForm.resx">
      <DependentUpon>RasterToLaserForm.cs</DependentUpon>
    </EmbeddedResource>
    <EmbeddedResource Include="RasterConverter\RasterToLaserForm.ru.resx">
      <DependentUpon>RasterToLaserForm.cs</DependentUpon>
    </EmbeddedResource>
    <EmbeddedResource Include="RasterConverter\RasterToLaserForm.zh-CN.resx">
      <DependentUpon>RasterToLaserForm.cs</DependentUpon>
      <SubType>Designer</SubType>
    </EmbeddedResource>
    <EmbeddedResource Include="RasterConverter\ResolutionHelperForm.da.resx">
      <DependentUpon>ResolutionHelperForm.cs</DependentUpon>
    </EmbeddedResource>
    <EmbeddedResource Include="RasterConverter\ResolutionHelperForm.de.resx">
      <DependentUpon>ResolutionHelperForm.cs</DependentUpon>
    </EmbeddedResource>
    <EmbeddedResource Include="RasterConverter\ResolutionHelperForm.fr.resx">
      <DependentUpon>ResolutionHelperForm.cs</DependentUpon>
    </EmbeddedResource>
    <EmbeddedResource Include="RasterConverter\ResolutionHelperForm.it.resx">
      <DependentUpon>ResolutionHelperForm.cs</DependentUpon>
    </EmbeddedResource>
    <EmbeddedResource Include="RasterConverter\ResolutionHelperForm.pt-BR.resx">
      <DependentUpon>ResolutionHelperForm.cs</DependentUpon>
    </EmbeddedResource>
    <EmbeddedResource Include="RasterConverter\ResolutionHelperForm.resx">
      <DependentUpon>ResolutionHelperForm.cs</DependentUpon>
    </EmbeddedResource>
    <EmbeddedResource Include="RasterConverter\ResolutionHelperForm.ru.resx">
      <DependentUpon>ResolutionHelperForm.cs</DependentUpon>
    </EmbeddedResource>
    <EmbeddedResource Include="RasterConverter\ResolutionHelperForm.zh-CN.resx">
      <DependentUpon>ResolutionHelperForm.cs</DependentUpon>
    </EmbeddedResource>
    <EmbeddedResource Include="SettingsForm.da.resx">
      <DependentUpon>SettingsForm.cs</DependentUpon>
    </EmbeddedResource>
    <EmbeddedResource Include="SettingsForm.de.resx">
      <DependentUpon>SettingsForm.cs</DependentUpon>
      <SubType>Designer</SubType>
    </EmbeddedResource>
    <EmbeddedResource Include="SettingsForm.fr.resx">
      <DependentUpon>SettingsForm.cs</DependentUpon>
    </EmbeddedResource>
    <EmbeddedResource Include="SettingsForm.it.resx">
      <DependentUpon>SettingsForm.cs</DependentUpon>
    </EmbeddedResource>
    <EmbeddedResource Include="SettingsForm.pt-BR.resx">
      <DependentUpon>SettingsForm.cs</DependentUpon>
    </EmbeddedResource>
    <EmbeddedResource Include="SettingsForm.resx">
      <DependentUpon>SettingsForm.cs</DependentUpon>
      <SubType>Designer</SubType>
    </EmbeddedResource>
    <EmbeddedResource Include="SettingsForm.ru.resx">
      <DependentUpon>SettingsForm.cs</DependentUpon>
    </EmbeddedResource>
    <EmbeddedResource Include="SettingsForm.zh-CN.resx">
      <DependentUpon>SettingsForm.cs</DependentUpon>
      <SubType>Designer</SubType>
    </EmbeddedResource>
    <EmbeddedResource Include="SplashScreenForm.resx">
      <DependentUpon>SplashScreenForm.cs</DependentUpon>
    </EmbeddedResource>
    <EmbeddedResource Include="SvgConverter\ConvertSizeAndOptionForm.da.resx">
      <DependentUpon>ConvertSizeAndOptionForm.cs</DependentUpon>
    </EmbeddedResource>
    <EmbeddedResource Include="SvgConverter\ConvertSizeAndOptionForm.de.resx">
      <DependentUpon>ConvertSizeAndOptionForm.cs</DependentUpon>
      <SubType>Designer</SubType>
    </EmbeddedResource>
    <EmbeddedResource Include="SvgConverter\ConvertSizeAndOptionForm.es.resx">
      <DependentUpon>ConvertSizeAndOptionForm.cs</DependentUpon>
      <SubType>Designer</SubType>
    </EmbeddedResource>
    <EmbeddedResource Include="SvgConverter\ConvertSizeAndOptionForm.fr.resx">
      <DependentUpon>ConvertSizeAndOptionForm.cs</DependentUpon>
      <SubType>Designer</SubType>
    </EmbeddedResource>
    <EmbeddedResource Include="SvgConverter\ConvertSizeAndOptionForm.hu-HU.resx">
      <DependentUpon>ConvertSizeAndOptionForm.cs</DependentUpon>
    </EmbeddedResource>
    <EmbeddedResource Include="SvgConverter\ConvertSizeAndOptionForm.it.resx">
      <DependentUpon>ConvertSizeAndOptionForm.cs</DependentUpon>
      <SubType>Designer</SubType>
    </EmbeddedResource>
    <EmbeddedResource Include="SvgConverter\ConvertSizeAndOptionForm.pt-BR.resx">
      <DependentUpon>ConvertSizeAndOptionForm.cs</DependentUpon>
    </EmbeddedResource>
    <EmbeddedResource Include="SvgConverter\ConvertSizeAndOptionForm.resx">
      <DependentUpon>ConvertSizeAndOptionForm.cs</DependentUpon>
      <SubType>Designer</SubType>
    </EmbeddedResource>
    <EmbeddedResource Include="SvgConverter\ConvertSizeAndOptionForm.ru.resx">
      <DependentUpon>ConvertSizeAndOptionForm.cs</DependentUpon>
    </EmbeddedResource>
    <EmbeddedResource Include="SvgConverter\ConvertSizeAndOptionForm.sk-SK.resx">
      <DependentUpon>ConvertSizeAndOptionForm.cs</DependentUpon>
    </EmbeddedResource>
    <EmbeddedResource Include="SvgConverter\ConvertSizeAndOptionForm.zh-CN.resx">
      <DependentUpon>ConvertSizeAndOptionForm.cs</DependentUpon>
      <SubType>Designer</SubType>
    </EmbeddedResource>
    <EmbeddedResource Include="UserControls\ColorSlider.resx">
      <DependentUpon>ColorSlider.cs</DependentUpon>
    </EmbeddedResource>
    <EmbeddedResource Include="UserControls\CommandLog.resx">
      <DependentUpon>CommandLog.cs</DependentUpon>
    </EmbeddedResource>
    <EmbeddedResource Include="UserControls\GrblPanel.resx">
      <DependentUpon>GrblPanel.cs</DependentUpon>
    </EmbeddedResource>
    <EmbeddedResource Include="CSV\alarm_codes.csv" />
    <EmbeddedResource Include="CSV\error_codes.csv" />
    <EmbeddedResource Include="CSV\setting_codes.v1.1.csv" />
    <EmbeddedResource Include="UserControls\LabelTB.resx">
      <DependentUpon>LabelTB.cs</DependentUpon>
    </EmbeddedResource>
    <EmbeddedResource Include="CSV\setting_codes.v0.9.csv" />
    <EmbeddedResource Include="CSV\setting_codes.v0.8.csv" />
    <None Include="app.config" />
    <Content Include="Driver\CH341SER.EXE">
      <CopyToOutputDirectory>PreserveNewest</CopyToOutputDirectory>
    </Content>
    <Content Include="Firmware\avrdude.exe">
      <CopyToOutputDirectory>PreserveNewest</CopyToOutputDirectory>
    </Content>
    <Content Include="Firmware\01-v1.1h-original-20190825.hex">
      <CopyToOutputDirectory>PreserveNewest</CopyToOutputDirectory>
    </Content>
    <None Include="Firmware\02-v1.1h-custom, XY Homing-20190830.hex">
      <CopyToOutputDirectory>PreserveNewest</CopyToOutputDirectory>
    </None>
    <None Include="Firmware\avrdude.conf">
      <CopyToOutputDirectory>PreserveNewest</CopyToOutputDirectory>
    </None>
    <None Include="Firmware\03-v1.1f-original-20170801.hex">
      <CopyToOutputDirectory>PreserveNewest</CopyToOutputDirectory>
    </None>
    <None Include="Grafica\Actions-transform-crop-and-resize-icon.png" />
    <None Include="Grafica\Crop-tool-icon.png" />
    <None Include="Grafica\document-revert.png" />
    <None Include="Grafica\flipH.png" />
    <None Include="Grafica\flipV.png" />
    <None Include="Grafica\LaserGrbl.ico" />
    <None Include="Grafica\rotCCW.png" />
    <None Include="Grafica\rotCW.png" />
    <None Include="SvgLibrary\Basic Shapes\DOM.cd" />
    <EmbeddedResource Include="SvgLibrary\Resources\svg11.dtd" />
  </ItemGroup>
  <ItemGroup>
    <Content Include="Firmware\libusb0.dll">
      <CopyToOutputDirectory>PreserveNewest</CopyToOutputDirectory>
    </Content>
    <Content Include="Grafica\add2.png" />
    <Content Include="Grafica\aE.png" />
    <Content Include="Grafica\aN.png" />
    <Content Include="Grafica\aNE.png" />
    <Content Include="Grafica\aNW.png" />
    <Content Include="Grafica\aS.png" />
    <Content Include="Grafica\aSE.png" />
    <Content Include="Grafica\aSW.png" />
    <Content Include="Grafica\aW.png" />
    <Content Include="Grafica\GcodeQueue.png" />
    <Content Include="Grafica\GcodeOK.png" />
    <Content Include="Grafica\check2.png" />
    <Content Include="Grafica\checks.png" />
    <Content Include="Grafica\closeall.png" />
    <Content Include="Grafica\configure.png" />
    <Content Include="Grafica\connect_creating.png" />
    <Content Include="Grafica\control_end.png" />
    <Content Include="Grafica\control_forward.png" />
    <Content Include="Grafica\control_repeat.png" />
    <Content Include="Grafica\control_rewind.png" />
    <Content Include="Grafica\control_start.png" />
    <Content Include="Grafica\document_check.png" />
    <Content Include="Grafica\document_delete.png" />
    <Content Include="Grafica\document_error.png" />
    <Content Include="Grafica\document_new.png" />
    <Content Include="Grafica\error.png" />
    <Content Include="Grafica\fileopen.png" />
    <Content Include="Grafica\flash.png" />
    <Content Include="Grafica\GcodeKO.png" />
    <Content Include="Grafica\media_play_green.png" />
    <Content Include="Grafica\media_stop_red.png" />
    <Content Include="Grafica\stop.png" />
    <Content Include="Grafica\text_align_left.png" />
    <Content Include="Grafica\warning.png" />
    <Content Include="Autotrace\autotrace.exe">
      <CopyToOutputDirectory>PreserveNewest</CopyToOutputDirectory>
    </Content>
    <Content Include="Grafica\zdown01.png" />
    <Content Include="Grafica\zdown1.png" />
    <Content Include="Grafica\zdown10.png" />
    <Content Include="Grafica\zup01.png" />
    <Content Include="Grafica\zup1.png" />
    <Content Include="Grafica\zup10.png" />
  </ItemGroup>
  <ItemGroup>
    <BootstrapperPackage Include="Microsoft.Net.Client.3.5">
      <Visible>False</Visible>
      <ProductName>.NET Framework 3.5 SP1 Client Profile</ProductName>
      <Install>false</Install>
    </BootstrapperPackage>
    <BootstrapperPackage Include="Microsoft.Net.Framework.3.5.SP1">
      <Visible>False</Visible>
      <ProductName>.NET Framework 3.5 SP1</ProductName>
      <Install>true</Install>
    </BootstrapperPackage>
  </ItemGroup>
  <ItemGroup>
    <Folder Include="Properties\" />
    <Folder Include="SvgLibrary\Web\Resources\" />
  </ItemGroup>
  <Import Project="$(MSBuildToolsPath)\Microsoft.CSharp.targets" />
  <!-- To modify your build process, add your task inside one of the targets below and uncomment it. 
       Other similar extension points exist, see Microsoft.Common.targets.
  <Target Name="BeforeBuild">
  </Target>
  <Target Name="AfterBuild">
  </Target>
  -->
</Project><|MERGE_RESOLUTION|>--- conflicted
+++ resolved
@@ -745,15 +745,12 @@
     <EmbeddedResource Include="CustomButtonForm.ru.resx">
       <DependentUpon>CustomButtonForm.cs</DependentUpon>
     </EmbeddedResource>
-<<<<<<< HEAD
     <EmbeddedResource Include="Firmware\FlashGrbl.resx">
       <DependentUpon>FlashGrbl.cs</DependentUpon>
     </EmbeddedResource>
-=======
     <EmbeddedResource Include="CustomButtonForm.zh-CN.resx">
       <DependentUpon>CustomButtonForm.cs</DependentUpon>
-</EmbeddedResource>
->>>>>>> 3894fd94
+    </EmbeddedResource>
     <EmbeddedResource Include="GrblConfig.cs-CZ.resx">
       <DependentUpon>GrblConfig.cs</DependentUpon>
     </EmbeddedResource>
@@ -933,7 +930,7 @@
     </EmbeddedResource>
     <EmbeddedResource Include="RunFromPositionForm.zh-CN.resx">
       <DependentUpon>RunFromPositionForm.cs</DependentUpon>
-</EmbeddedResource>
+    </EmbeddedResource>
     <EmbeddedResource Include="SettingsForm.cs-CZ.resx">
       <DependentUpon>SettingsForm.cs</DependentUpon>
     </EmbeddedResource>
