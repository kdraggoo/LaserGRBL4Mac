﻿
using System;
using System.Collections.Generic;
using System.Drawing;
using System.Globalization;

namespace LaserGRBL
{
	public enum Firmware
	{ Grbl, Smoothie }

	/// <summary>
	/// Description of CommandThread.
	/// </summary>
	public class GrblCore
	{
		public static string GCODE_STD_HEADER = "G90 (use absolute coordinates)";
		public static string GCODE_STD_PASSES = "G91\r\nG0 Z-1 (sinks the Z axis)\r\nG90";
		public static string GCODE_STD_FOOTER = "G0 X0 Y0 Z0 (move back to origin)";

		[Serializable]
		public class ThreadingMode
		{
			public readonly int StatusQuery;
			public readonly int TxLong;
			public readonly int TxShort;
			public readonly int RxLong;
			public readonly int RxShort;
			private readonly string Name;

			public ThreadingMode(int query, int txlong, int txshort, int rxlong, int rxshort, string name)
			{ StatusQuery = query; TxLong = txlong; TxShort = txshort; RxLong = rxlong; RxShort = rxshort; Name = name; }

			public static ThreadingMode Slow
			{ get { return new ThreadingMode(2000, 15, 4, 2, 1, "Slow"); } }

			public static ThreadingMode Quiet
			{ get { return new ThreadingMode(1000, 10, 2, 1, 1, "Quiet"); } }

			public static ThreadingMode Fast
			{ get { return new ThreadingMode(500, 5, 1, 1, 0, "Fast"); } }

			public static ThreadingMode UltraFast
			{ get { return new ThreadingMode(200, 1, 0, 0, 0, "UltraFast"); } }

			public static ThreadingMode Insane
			{ get { return new ThreadingMode(100, 1, 0, 0, 0, "Insane"); } }

			public override string ToString()
			{ return Name; }

			public override bool Equals(object obj)
			{ return obj != null && obj is ThreadingMode && ((ThreadingMode)obj).Name == Name; }
		}

		public enum DetectedIssue
		{
			Unknown = 0,
			ManualReset = -1,
			ManualDisconnect = -2,
			ManualAbort = -3,
			StopResponding = 1,
			//StopMoving = 2, 
			UnexpectedReset = 3,
			UnexpectedDisconnect = 4,
		}

        public enum MacStatus
		{ Unknown, Disconnected, Connecting, Idle, Run, Hold, Door, Home, Alarm, Check, Jog, Queue, Cooling }

		public enum JogDirection
		{ None, Abort, Home, N, S, W, E, NW, NE, SW, SE, Zup, Zdown }

		public enum StreamingMode
		{ Buffered, Synchronous, RepeatOnError }

		[Serializable]
		public class GrblVersionInfo : IComparable, ICloneable
		{
			int mMajor;
			int mMinor;
			char mBuild;

			public GrblVersionInfo(int major, int minor, char build)
			{ mMajor = major; mMinor = minor; mBuild = build; }

			public GrblVersionInfo(int major, int minor)
			{ mMajor = major; mMinor = minor; mBuild = (char)0; }

			public static bool operator !=(GrblVersionInfo a, GrblVersionInfo b)
			{ return !(a == b); }

			public static bool operator ==(GrblVersionInfo a, GrblVersionInfo b)
			{
				if (Object.ReferenceEquals(a, null))
					return Object.ReferenceEquals(b, null);
				else
					return a.Equals(b);
			}

			public static bool operator <(GrblVersionInfo a, GrblVersionInfo b)
			{
				if ((Object)a == null)
					throw new ArgumentNullException("a");
				return (a.CompareTo(b) < 0);
			}

			public static bool operator <=(GrblVersionInfo a, GrblVersionInfo b)
			{
				if ((Object)a == null)
					throw new ArgumentNullException("a");
				return (a.CompareTo(b) <= 0);
			}

			public static bool operator >(GrblVersionInfo a, GrblVersionInfo b)
			{ return (b < a); }

			public static bool operator >=(GrblVersionInfo a, GrblVersionInfo b)
			{ return (b <= a); }

			public override string ToString()
			{
				if (mBuild == (char)0)
					return string.Format("{0}.{1}", mMajor, mMinor);
				else
					return string.Format("{0}.{1}{2}", mMajor, mMinor, mBuild);
			}

			public override bool Equals(object obj)
			{
				GrblVersionInfo v = obj as GrblVersionInfo;
				return v != null && this.mMajor == v.mMajor && this.mMinor == v.mMinor && this.mBuild == v.mBuild;
			}

			public override int GetHashCode()
			{
				unchecked
				{
					int hash = 17;
					// Maybe nullity checks, if these are objects not primitives!
					hash = hash * 23 + mMajor.GetHashCode();
					hash = hash * 23 + mMinor.GetHashCode();
					hash = hash * 23 + mBuild.GetHashCode();
					return hash;
				}
			}

			public int CompareTo(Object version)
			{
				if (version == null)
					return 1;

				GrblVersionInfo v = version as GrblVersionInfo;
				if (v == null)
					throw new ArgumentException("Argument must be GrblVersionInfo");

				if (this.mMajor != v.mMajor)
					if (this.mMajor > v.mMajor)
						return 1;
					else
						return -1;

				if (this.mMinor != v.mMinor)
					if (this.mMinor > v.mMinor)
						return 1;
					else
						return -1;

				if (this.mBuild != v.mBuild)
					if (this.mBuild > v.mBuild)
						return 1;
					else
						return -1;

				return 0;
			}

			public object Clone()
			{ return this.MemberwiseClone(); }

			public int Major { get { return mMajor; } }

			public int Minor { get { return mMinor; } }
		}

		public delegate void dlgIssueDetector(DetectedIssue issue);
		public delegate void dlgOnMachineStatus();
		public delegate void dlgOnOverrideChange();
		public delegate void dlgOnLoopCountChange(decimal current);
		public delegate void dlgJogStateChange(bool jog);

		public event dlgIssueDetector IssueDetected;
		public event dlgOnMachineStatus MachineStatusChanged;
		public event GrblFile.OnFileLoadedDlg OnFileLoading;
		public event GrblFile.OnFileLoadedDlg OnFileLoaded;
		public event dlgOnOverrideChange OnOverrideChange;
		public event dlgOnLoopCountChange OnLoopCountChange;
		public event dlgJogStateChange JogStateChange;

		private System.Windows.Forms.Control syncro;
		protected ComWrapper.IComWrapper com;
		private GrblFile file;
		private System.Collections.Generic.Queue<GrblCommand> mQueue; //vera coda di quelli da mandare
		private GrblCommand mRetryQueue; //coda[1] di quelli in attesa di risposta
		private System.Collections.Generic.Queue<GrblCommand> mPending; //coda di quelli in attesa di risposta
		private System.Collections.Generic.List<IGrblRow> mSent; //lista di quelli mandati

		private System.Collections.Generic.Queue<GrblCommand> mQueuePtr; //puntatore a coda di quelli da mandare (normalmente punta a mQueue, salvo per import/export configurazione)
		private System.Collections.Generic.List<IGrblRow> mSentPtr; //puntatore a lista di quelli mandati (normalmente punta a mSent, salvo per import/export configurazione)

		private int mBuffer;
		private GPoint mMPos;
		private GPoint mWCO;
		private int mGrblBlocks = -1;
		private int mGrblBuffer = -1;
		private JogDirection mPrenotedJogDirection = JogDirection.None;

		private TimeProjection mTP = new TimeProjection();

		private MacStatus mMachineStatus;
		private static int BUFFER_SIZE = 127;

		private float mCurF;
		private float mCurS;

		private int mCurOvLinear;
		private int mCurOvRapids;
		private int mCurOvPower;

		private int mTarOvLinear;
		private int mTarOvRapids;
		private int mTarOvPower;

		private decimal mLoopCount = 1;

		private Tools.PeriodicEventTimer QueryTimer;

		private Tools.ThreadObject TX;
		private Tools.ThreadObject RX;

		private long connectStart;

		private Tools.ElapsedFromEvent debugLastStatusDelay;
		private Tools.ElapsedFromEvent debugLastMoveDelay;

		private ThreadingMode mThreadingMode = ThreadingMode.UltraFast;
		private HotKeysManager mHotKeyManager;

		public UsageStats.UsageCounters UsageCounters;

		public GrblCore(System.Windows.Forms.Control syncroObject, PreviewForm cbform)
		{
			SetStatus(MacStatus.Disconnected);
			syncro = syncroObject;
			com = new ComWrapper.UsbSerial();

			debugLastStatusDelay = new Tools.ElapsedFromEvent();
			debugLastMoveDelay = new Tools.ElapsedFromEvent();

			mThreadingMode = (ThreadingMode)Settings.GetObject("Threading Mode", ThreadingMode.UltraFast);
			QueryTimer = new Tools.PeriodicEventTimer(TimeSpan.FromMilliseconds(mThreadingMode.StatusQuery), false);
			TX = new Tools.ThreadObject(ThreadTX, 1, true, "Serial TX Thread", StartTX);
			RX = new Tools.ThreadObject(ThreadRX, 1, true, "Serial RX Thread", null);

			file = new GrblFile(0, 0, 200, 300);  //create a fake range to use with manual movements

			file.OnFileLoading += RiseOnFileLoading;
			file.OnFileLoaded += RiseOnFileLoaded;

			mQueue = new System.Collections.Generic.Queue<GrblCommand>();
			mPending = new System.Collections.Generic.Queue<GrblCommand>();
			mSent = new System.Collections.Generic.List<IGrblRow>();
			mBuffer = 0;

			mSentPtr = mSent;
			mQueuePtr = mQueue;

			mCurOvLinear = mCurOvRapids = mCurOvPower = 100;
			mTarOvLinear = mTarOvRapids = mTarOvPower = 100;

			if (!Settings.ExistObject("Hotkey Setup")) Settings.SetObject("Hotkey Setup", new HotKeysManager());
			mHotKeyManager = (HotKeysManager)Settings.GetObject("Hotkey Setup", null);
			mHotKeyManager.Init(this, cbform);

			UsageCounters = new UsageStats.UsageCounters();

			if (GrblVersion != null)
				CSVD.LoadAppropriateSettings(GrblVersion); //load setting for last known version
		}

		internal void HotKeyOverride(HotKeysManager.HotKey.Actions action)
		{

			switch (action)
			{
				case HotKeysManager.HotKey.Actions.OverridePowerDefault:
					mTarOvPower = 100; break;
				case HotKeysManager.HotKey.Actions.OverridePowerUp:
					mTarOvPower = Math.Min(mTarOvPower + 1, 200); break;
				case HotKeysManager.HotKey.Actions.OverridePowerDown:
					mTarOvPower = Math.Max(mTarOvPower - 1, 10); break;
				case HotKeysManager.HotKey.Actions.OverrideLinearDefault:
					mTarOvLinear = 100; break;
				case HotKeysManager.HotKey.Actions.OverrideLinearUp:
					mTarOvLinear = Math.Min(mTarOvLinear + 1, 200); break;
				case HotKeysManager.HotKey.Actions.OverrideLinearDown:
					mTarOvLinear = Math.Max(mTarOvLinear - 1, 10); break;
				case HotKeysManager.HotKey.Actions.OverrideRapidDefault:
					mTarOvRapids = 100; break;
				case HotKeysManager.HotKey.Actions.OverrideRapidUp:
					mTarOvRapids = Math.Min(mTarOvRapids * 2, 100); break;
				case HotKeysManager.HotKey.Actions.OverrideRapidDown:
					mTarOvRapids = Math.Max(mTarOvRapids / 2, 25); break;
				default:
					break;
			}
		}

		public virtual Firmware Type
		{ get { return Firmware.Grbl; } }

		public GrblConf Configuration
		{
			get { return (GrblConf)Settings.GetObject("Grbl Configuration", new GrblConf()); }
			set
			{
				if (value.Count > 0 && value.GrblVersion != null)
				{
					Settings.SetObject("Grbl Configuration", value);
					Settings.Save();
				}
			}
		}

		private void SetStatus(MacStatus value)
		{
			if (mMachineStatus != value)
			{
				mMachineStatus = value;
				Logger.LogMessage("SetStatus", "Machine status [{0}]", mMachineStatus);

				RiseMachineStatusChanged();

				if (mTP != null && mTP.InProgram)
				{
					if (InPause)
						mTP.JobPause();
					else
						mTP.JobResume();
				}
			}
		}

		public GrblVersionInfo GrblVersion
		{
			get { return (GrblVersionInfo)Settings.GetObject("Last GrblVersion known", null); }
			set
			{
				if (GrblVersion != null)
					Logger.LogMessage("VersionInfo", "Detected Grbl v{0}", value);

				if (GrblVersion == null || !GrblVersion.Equals(value))
				{
					CSVD.LoadAppropriateSettings(value);

					Settings.SetObject("Last GrblVersion known", value);
					Settings.Save();
				}
			}
		}

		private void SetIssue(DetectedIssue issue)
		{
			mTP.JobIssue(issue);
			Logger.LogMessage("Issue detector", "{0} [{1},{2},{3}]", issue, FreeBuffer, GrblBuffer, GrblBlock);

			if (issue > 0) //negative numbers indicate issue caused by the user, so must not be report to UI
				RiseIssueDetected(issue);
		}

		void RiseJogStateChange(bool jog)
		{
			if (JogStateChange != null)
			{
				if (syncro.InvokeRequired)
					syncro.BeginInvoke(new dlgJogStateChange(RiseJogStateChange), jog);
				else
					JogStateChange(jog);
			}
		}

		void RiseIssueDetected(DetectedIssue issue)
		{
			if (IssueDetected != null)
			{
				if (syncro.InvokeRequired)
					syncro.BeginInvoke(new dlgIssueDetector(RiseIssueDetected), issue);
				else
					IssueDetected(issue);
			}
		}

		void RiseMachineStatusChanged()
		{
			if (MachineStatusChanged != null)
			{
				if (syncro.InvokeRequired)
					syncro.BeginInvoke(new dlgOnMachineStatus(RiseMachineStatusChanged));
				else
					MachineStatusChanged();
			}
		}

		void RiseOverrideChanged()
		{
			if (OnOverrideChange != null)
			{
				if (syncro.InvokeRequired)
					syncro.BeginInvoke(new dlgOnOverrideChange(RiseOverrideChanged));
				else
					OnOverrideChange();
			}
		}

		void RiseOnFileLoading(long elapsed, string filename)
		{
			mTP.Reset();

			if (OnFileLoaded != null)
				OnFileLoading(elapsed, filename);
		}

		void RiseOnFileLoaded(long elapsed, string filename)
		{
			mTP.Reset();

			if (OnFileLoaded != null)
				OnFileLoaded(elapsed, filename);
		}

		public GrblFile LoadedFile
		{ get { return file; } }

		public void ReOpenFile(System.Windows.Forms.Form parent)
		{
			if (CanReOpenFile)
				OpenFile(parent, (string)Settings.GetObject("Core.LastOpenFile", null));
		}

		public static readonly System.Collections.Generic.List<string> ImageExtensions = new System.Collections.Generic.List<string>(new string[] { ".jpg", ".bmp", ".png", ".gif" });
		public void OpenFile(System.Windows.Forms.Form parent, string filename = null, bool append = false)
		{
			if (!CanLoadNewFile) return;

			try
			{
				if (filename == null)
				{
					using (System.Windows.Forms.OpenFileDialog ofd = new System.Windows.Forms.OpenFileDialog())
					{
						//pre-select last file if exist
						string lastFN = (string)Settings.GetObject("Core.LastOpenFile", null);
						if (lastFN != null && System.IO.File.Exists(lastFN))
							ofd.FileName = lastFN;

						ofd.Filter = "Any supported file|*.nc;*.cnc;*.tap;*.gcode;*.ngc;*.bmp;*.png;*.jpg;*.gif;*.svg|GCODE Files|*.nc;*.cnc;*.tap;*.gcode;*.ngc|Raster Image|*.bmp;*.png;*.jpg;*.gif|Vector Image (experimental)|*.svg";
						ofd.CheckFileExists = true;
						ofd.Multiselect = false;
						ofd.RestoreDirectory = true;
						if (ofd.ShowDialog() == System.Windows.Forms.DialogResult.OK)
							filename = ofd.FileName;
					}
				}
				if (filename != null)
				{
					Logger.LogMessage("OpenFile", "Open {0}", filename);
					Settings.SetObject("Core.LastOpenFile", filename);

					if (ImageExtensions.Contains(System.IO.Path.GetExtension(filename).ToLowerInvariant())) //import raster image
					{
						try
						{
							RasterConverter.RasterToLaserForm.CreateAndShowDialog(this, filename, parent, append);
							UsageCounters.RasterFile++;
						}
						catch (Exception ex)
						{ Logger.LogException("RasterImport", ex); }
					}
					else if (System.IO.Path.GetExtension(filename).ToLowerInvariant() == ".svg")
					{
						try
						{
							SvgConverter.SvgToGCodeForm.CreateAndShowDialog(this, filename, parent, append);
							UsageCounters.SvgFile++;
						}
						catch (Exception ex)
						{ Logger.LogException("SvgImport", ex); }
					}
					else //load GCODE file
					{
						System.Windows.Forms.Cursor.Current = System.Windows.Forms.Cursors.WaitCursor;

						try
						{
							file.LoadFile(filename, append);
							UsageCounters.GCodeFile++;
						}
						catch (Exception ex)
						{ Logger.LogException("GCodeImport", ex); }

						System.Windows.Forms.Cursor.Current = System.Windows.Forms.Cursors.Default;
					}
				}
			}
			catch (Exception ex)
			{
				Logger.LogException("OpenFile", ex);
			}
		}

		public void SaveProgram()
		{
			if (HasProgram)
			{
				string filename = null;
				using (System.Windows.Forms.SaveFileDialog ofd = new System.Windows.Forms.SaveFileDialog())
				{
					string lastFN = (string)Settings.GetObject("Core.LastOpenFile", null);
					if (lastFN != null)
					{
						string fn = System.IO.Path.GetFileNameWithoutExtension(lastFN);
						string path = System.IO.Path.GetDirectoryName(lastFN);
						ofd.FileName = System.IO.Path.Combine(path, fn + ".nc");
					}

					ofd.Filter = "GCODE Files|*.nc";
					ofd.AddExtension = true;
					ofd.RestoreDirectory = true;
					if (ofd.ShowDialog() == System.Windows.Forms.DialogResult.OK)
						filename = ofd.FileName;
				}

				if (filename != null)
					file.SaveProgram(filename);
			}
		}

		public void RefreshConfig()
		{
			if (mMachineStatus == MacStatus.Idle)
			{
				try
				{
					GrblConf conf = new GrblConf(GrblVersion);
					GrblCommand cmd = new GrblCommand("$$");

					lock (this)
					{
						mSentPtr = new System.Collections.Generic.List<IGrblRow>(); //assign sent queue
						mQueuePtr = new System.Collections.Generic.Queue<GrblCommand>();
						mQueuePtr.Enqueue(cmd);
					}

					Tools.PeriodicEventTimer WaitResponseTimeout = new Tools.PeriodicEventTimer(TimeSpan.FromSeconds(10), true);

					//resta in attesa dell'invio del comando e della risposta
					while (cmd.Status == GrblCommand.CommandStatus.Queued || cmd.Status == GrblCommand.CommandStatus.WaitingResponse)
					{
						if (WaitResponseTimeout.Expired)
							throw new TimeoutException("No response received from grbl!");
						else
							System.Threading.Thread.Sleep(10);
					}

					if (cmd.Status == GrblCommand.CommandStatus.ResponseGood)
					{
						//attendi la ricezione di tutti i parametri
						long tStart = Tools.HiResTimer.TotalMilliseconds;
						long tLast = tStart;
						int counter = mSentPtr.Count;
						int target = conf.ExpectedCount + 1; //il +1 è il comando $$

						//finché ne devo ricevere ancora && l'ultima risposta è più recente di 500mS && non sono passati più di 5s totali
						while (mSentPtr.Count < target && Tools.HiResTimer.TotalMilliseconds - tLast < 500 && Tools.HiResTimer.TotalMilliseconds - tStart < 5000)
						{
							if (mSentPtr.Count != counter)
							{ tLast = Tools.HiResTimer.TotalMilliseconds; counter = mSentPtr.Count; }
							else
								System.Threading.Thread.Sleep(10);
						}

						foreach (IGrblRow row in mSentPtr)
						{
							if (row is GrblMessage)
							{
								string msg = row.GetMessage(); //"$0=10 (Step pulse time)"
								int num = int.Parse(msg.Split('=')[0].Substring(1));
								decimal val = decimal.Parse(msg.Split('=')[1].Split(' ')[0], System.Globalization.NumberFormatInfo.InvariantInfo);
								conf.Add(num, val);
							}
						}

						if (conf.Count >= conf.ExpectedCount)
							Configuration = conf;
						else
							throw new TimeoutException(string.Format("Wrong number of config param found! ({0}/{1})", conf.Count, conf.ExpectedCount));
					}
				}
				catch (Exception ex)
				{
					Logger.LogException("Refresh Config", ex);
					throw (ex);
				}
				finally
				{
					lock (this)
					{
						mQueuePtr = mQueue;
						mSentPtr = mSent; //restore queue
					}
				}
			}
		}

		public class WriteConfigException : Exception
		{
			private System.Collections.Generic.List<IGrblRow> ErrorLines = new System.Collections.Generic.List<IGrblRow>();

			public WriteConfigException(System.Collections.Generic.List<IGrblRow> mSentPtr)
			{
				foreach (IGrblRow row in mSentPtr)
					if (row is GrblCommand)
						if (((GrblCommand)row).Status != GrblCommand.CommandStatus.ResponseGood)
							ErrorLines.Add(row);
			}

			public override string Message
			{
				get
				{
					string rv = "";
					foreach (IGrblRow r in ErrorLines)
						rv += string.Format("{0} {1}\n", r.GetMessage(), r.GetResult(true, false));
					return rv.Trim();
				}
			}

			public System.Collections.Generic.List<IGrblRow> Errors
			{ get { return ErrorLines; } }
		}

		public void WriteConfig(System.Collections.Generic.List<GrblConf.GrblConfParam> config)
		{
			if (mMachineStatus == MacStatus.Idle)
			{
				lock (this)
				{
					mSentPtr = new System.Collections.Generic.List<IGrblRow>(); //assign sent queue
					mQueuePtr = new System.Collections.Generic.Queue<GrblCommand>();

					foreach (GrblConf.GrblConfParam p in config)
						mQueuePtr.Enqueue(new GrblCommand(string.Format("${0}={1}", p.Number, p.Value.ToString(System.Globalization.NumberFormatInfo.InvariantInfo))));
				}

				try
				{
					while (com.IsOpen && (mQueuePtr.Count > 0 || mPending.Count > 0)) //resta in attesa del completamento della comunicazione
						;

					int errors = 0;
					foreach (IGrblRow row in mSentPtr)
					{
						if (row is GrblCommand)
							if (((GrblCommand)row).Status != GrblCommand.CommandStatus.ResponseGood)
								errors++;
					}

					if (errors > 0)
						throw new WriteConfigException(mSentPtr);
				}
				catch (Exception ex)
				{
					Logger.LogException("Write Config", ex);
					throw (ex);
				}
				finally
				{
					lock (this)
					{
						mQueuePtr = mQueue;
						mSentPtr = mSent; //restore queue
					}
				}
			}
		}


		public void RunProgram()
		{
			if (CanSendFile)
			{
				if (mTP.Executed == 0 || mTP.Executed == mTP.Target) //mai iniziato oppure correttamente finito
					RunProgramFromStart(false, true);
				else
					UserWantToContinue();
			}
		}

		public void AbortProgram()
		{
			if (CanAbortProgram)
			{
				try
				{
					Logger.LogMessage("ManualAbort", "Program aborted by user action!");

					SetIssue(DetectedIssue.ManualAbort);
					mTP.JobEnd();

					lock (this)
					{
						mQueue.Clear(); //flush the queue of item to send
						mQueue.Enqueue(new GrblCommand("M5")); //shut down laser
					}
				}
				catch (Exception ex)
				{
					Logger.LogException("Abort Program", ex);
				}

			}
		}

		public void RunProgramFromPosition()
		{
			if (CanSendFile)
			{
				bool homing = false;
				int position = LaserGRBL.RunFromPositionForm.CreateAndShowDialog(LoadedFile.Count, Configuration.HomingEnabled, out homing);
				if (position >= 0)
					ContinueProgramFromKnown(position, homing, false);
			}
		}

		private void UserWantToContinue()
		{
			bool setwco = mWCO == GPoint.Zero && mTP.LastKnownWCO != GPoint.Zero;
			bool homing = MachinePosition == GPoint.Zero && mTP.LastIssue != DetectedIssue.ManualAbort && mTP.LastIssue != DetectedIssue.ManualReset; //potrebbe essere dovuto ad un hard reset -> posizione non affidabile
			int position = LaserGRBL.ResumeJobForm.CreateAndShowDialog(mTP.Executed, mTP.Sent, mTP.Target, mTP.LastIssue, Configuration.HomingEnabled, homing, out homing, setwco, setwco, out setwco, mTP.LastKnownWCO);

			if (position == 0)
				RunProgramFromStart(homing);
			if (position > 0)
				ContinueProgramFromKnown(position, homing, setwco);
		}

		private void RunProgramFromStart(bool homing, bool first = false, bool pass = false)
		{
			lock (this)
			{
				ClearQueue(true);

				mTP.Reset();

				if (homing)
				{
					Logger.LogMessage("EnqueueProgram", "Push Homing ($H)");
					mQueuePtr.Enqueue(new GrblCommand("$H"));
				}

				if (first)
				{
					Logger.LogMessage("EnqueueProgram", "Push Header");
					ExecuteCustombutton((string)Settings.GetObject("GCode.CustomHeader", GrblCore.GCODE_STD_HEADER));
				}

				if (pass)
				{
					Logger.LogMessage("EnqueueProgram", "Push Passes");
					ExecuteCustombutton((string)Settings.GetObject("GCode.CustomPasses", GrblCore.GCODE_STD_PASSES));
				}
				

				Logger.LogMessage("EnqueueProgram", "Push File, {0} lines", file.Count);
				foreach (GrblCommand cmd in file)
					mQueuePtr.Enqueue(cmd.Clone() as GrblCommand);

				mTP.JobStart(LoadedFile, mQueuePtr);
				Logger.LogMessage("EnqueueProgram", "Running program, {0} lines", file.Count);
			}
		}

		private void ContinueProgramFromKnown(int position, bool homing, bool setwco)
		{
			lock (this)
			{

				ClearQueue(false); //lascia l'eventuale lista delle cose già mandate, se ce l'hai ancora

				mSentPtr.Add(new GrblMessage(string.Format("[resume from #{0}]", position + 1), false));
				Logger.LogMessage("ResumeProgram", "Resume program from #{0}", position + 1);

				GrblCommand.StatePositionBuilder spb = new GrblCommand.StatePositionBuilder();

				if (homing) mQueuePtr.Enqueue(new GrblCommand("$H"));

				if (setwco)
				{
					//compute current point and set offset
					GPoint pos = homing ? GPoint.Zero : MachinePosition;
					GPoint wco = mTP.LastKnownWCO;
					GPoint cur = pos - wco;
					mQueue.Enqueue(new GrblCommand(String.Format("G92 X{0} Y{1} Z{2}", cur.X.ToString(System.Globalization.CultureInfo.InvariantCulture), cur.Y.ToString(System.Globalization.CultureInfo.InvariantCulture), cur.Z.ToString(System.Globalization.CultureInfo.InvariantCulture))));
				}

				for (int i = 0; i < position && i < file.Count; i++) //analizza fino alla posizione
					spb.AnalyzeCommand(file[i], false);

				mQueuePtr.Enqueue(new GrblCommand("G90")); //absolute coordinate
				mQueuePtr.Enqueue(new GrblCommand(string.Format("M5 G0 {0} {1} {2} {3} {4}", spb.X, spb.Y, spb.Z, spb.F, spb.S))); //fast go to the computed position with laser off and set speed and power
				mQueuePtr.Enqueue(new GrblCommand(spb.GetSettledModals()));

				mTP.JobContinue(LoadedFile, position, mQueuePtr.Count);

				for (int i = position; i < file.Count; i++) //enqueue remaining commands
				{
					if (spb != null) //check the very first movement command and ensure modal MotionMode is settled
					{
						GrblCommand cmd = file[i].Clone() as GrblCommand;
						cmd.BuildHelper();
						if (cmd.IsMovement && cmd.G == null)
							mQueuePtr.Enqueue(new GrblCommand(spb.MotionMode, cmd));
						else
							mQueuePtr.Enqueue(cmd);
						cmd.DeleteHelper();
						spb = null; //only the first time
					}
					else
					{
						mQueuePtr.Enqueue(file[i].Clone() as GrblCommand);
					}
				}
			}
		}

		public bool HasProgram
		{ get { return file != null && file.Count > 0; } }

		public void EnqueueCommand(GrblCommand cmd)
		{
			lock (this)
			{ mQueuePtr.Enqueue(cmd.Clone() as GrblCommand); }
		}

		public void Configure(ComWrapper.WrapperType wraptype, params object[] conf)
		{
			if (wraptype == ComWrapper.WrapperType.UsbSerial && (com == null || com.GetType() != typeof(ComWrapper.UsbSerial)))
				com = new ComWrapper.UsbSerial();
			else if (wraptype == ComWrapper.WrapperType.Telnet && (com == null || com.GetType() != typeof(ComWrapper.Telnet)))
				com = new ComWrapper.Telnet();
			else if (wraptype == ComWrapper.WrapperType.LaserWebESP8266 && (com == null || com.GetType() != typeof(ComWrapper.LaserWebESP8266)))
				com = new ComWrapper.LaserWebESP8266();
			else if (wraptype == ComWrapper.WrapperType.Emulator && (com == null || com.GetType() != typeof(ComWrapper.Emulator)))
				com = new ComWrapper.Emulator();

			com.Configure(conf);
		}

		public void OpenCom()
		{
			try
			{
				BUFFER_SIZE = 127; //reset to default buffer size
				SetStatus(MacStatus.Connecting);
				connectStart = Tools.HiResTimer.TotalMilliseconds;

				if (!com.IsOpen)
				{
					com.Open();
				}

				lock (this)
				{
					RX.Start();
					TX.Start();
				}
			}
			catch (Exception ex)
			{
				Logger.LogMessage("OpenCom", "Error: {0}", ex.Message);
				SetStatus(MacStatus.Disconnected);
				com.Close(true);

				System.Windows.Forms.MessageBox.Show(ex.Message, Strings.BoxConnectErrorTitle, System.Windows.Forms.MessageBoxButtons.OK, System.Windows.Forms.MessageBoxIcon.Error);
			}
		}

		public void CloseCom(bool user)
		{
			if (mTP.LastIssue == DetectedIssue.Unknown && MachineStatus == MacStatus.Run && InProgram)
				SetIssue(user ? DetectedIssue.ManualDisconnect : DetectedIssue.UnexpectedDisconnect);

			try
			{
				if (com.IsOpen)
					com.Close(!user);

				mBuffer = 0;
				mTP.JobEnd();

				TX.Stop();
				RX.Stop();

				lock (this)
				{ ClearQueue(false); } //non resettare l'elenco delle cose mandate così da non sbiancare la lista

				SetStatus(MacStatus.Disconnected);
			}
			catch (Exception ex)
			{
				Logger.LogException("CloseCom", ex);
			}
		}

		public bool IsOpen
		{ get { return mMachineStatus != MacStatus.Disconnected; } }

		#region Comandi immediati

		public void CycleStartResume(bool auto)
		{
			if (CanResumeHold)
			{
				mHoldByUserRequest = false;
				SendImmediate(126);
			}
		}

		public void FeedHold(bool auto)
		{
			if (CanFeedHold)
			{
				mHoldByUserRequest = !auto;
				SendImmediate(33);
			}
		}

		public void SafetyDoor()
		{ SendImmediate(64); }

		private void QueryPosition()
		{ SendImmediate(63, true); }

		public void GrblReset() //da comando manuale esterno (pulsante)
		{
			if (CanResetGrbl)
			{
				if (mTP.LastIssue == DetectedIssue.Unknown && MachineStatus == MacStatus.Run && InProgram)
					SetIssue(DetectedIssue.ManualReset);
				InternalReset(true);
			}
		}

		private void InternalReset(bool device)
		{
			lock (this)
			{
				ClearQueue(true);
				mBuffer = 0;
				mTP.JobEnd();
				mCurOvLinear = mCurOvRapids = mCurOvPower = 100;
				mTarOvLinear = mTarOvRapids = mTarOvPower = 100;

<<<<<<< HEAD
				if (device)
                    DeviceReset();
            }
=======
				if (grbl) SendBoardResetCommand();
			}
>>>>>>> b4d4481a

			RiseOverrideChanged();
		}

<<<<<<< HEAD
        protected virtual void DeviceReset()
=======
        protected virtual void SendBoardResetCommand()
>>>>>>> b4d4481a
        {
            SendImmediate(24);
        }

        public virtual void SendImmediate(byte b, bool mute = false)
		{
			try
			{
				if (!mute) Logger.LogMessage("SendImmediate", "Send Immediate Command [0x{0:X}]", b);

				lock (this)
				{ if (com.IsOpen) com.Write(b); }
			}
			catch (Exception ex)
			{ Logger.LogException("SendImmediate", ex); }
		}

		#endregion

		#region Public Property

		public int ProgramTarget
		{ get { return mTP.Target; } }

		public int ProgramSent
		{ get { return mTP.Sent; } }

		public int ProgramExecuted
		{ get { return mTP.Executed; } }

		public TimeSpan ProgramTime
		{ get { return mTP.TotalJobTime; } }

		public TimeSpan ProjectedTime
		{ get { return mTP.ProjectedTarget; } }

		public MacStatus MachineStatus
		{ get { return mMachineStatus; } }

		public bool InProgram
		{ get { return mTP.InProgram; } }

		public GPoint MachinePosition
		{ get { return mMPos; } }

		public GPoint WorkPosition //WCO = MPos - WPos
		{ get { return mMPos - mWCO; } }

		public GPoint WorkingOffset
		{ get { return mWCO; } }

		public int Executed
		{ get { return mSent.Count; } }

		public System.Collections.Generic.List<IGrblRow> SentCommand(int index, int count)
		{
			index = Math.Min(index, mSent.Count - 1);       //force index to be in range
			count = Math.Min(count, mSent.Count - index);   //force count to be in range

			if (index >= 0 && count > 0)
				return mSent.GetRange(index, count);
			else
				return new System.Collections.Generic.List<IGrblRow>();
		}
		#endregion

		#region Grbl Version Support

		public bool SupportRTO
		{ get { return GrblVersion != null && GrblVersion >= new GrblVersionInfo(1, 1); } }

		public virtual bool SupportTrueJogging
		{ get { return GrblVersion != null && GrblVersion >= new GrblVersionInfo(1, 1); } }

		public bool SupportCSV
		{ get { return GrblVersion != null && GrblVersion >= new GrblVersionInfo(1, 1); } }

		public bool SupportOverride
		{ get { return GrblVersion != null && GrblVersion >= new GrblVersionInfo(1, 1); } }

        public bool SupportLaserMode
        { get { return GrblVersion != null && GrblVersion >= new GrblVersionInfo(1, 1); } }

        #endregion

        public bool JogEnabled
		{
			get
			{
				if (SupportTrueJogging)
					return IsOpen && (MachineStatus == GrblCore.MacStatus.Idle || MachineStatus == GrblCore.MacStatus.Jog);
				else
					return IsOpen && (MachineStatus == GrblCore.MacStatus.Idle || MachineStatus == GrblCore.MacStatus.Run) && !InProgram;
			}
		}

        internal void EnqueueZJog(JogDirection dir, decimal step)
        {
            if (JogEnabled)
            {
                if (SupportTrueJogging)
                    DoJogV11(dir, step);
                else
                    EmulateJogV09(dir, step); //immediato
            }
        }

        public void BeginJog(JogDirection dir) //da chiamare su ButtonDown
		{
			if (JogEnabled)
			{
				if (SupportTrueJogging)
					DoJogV11(dir, JogStep);
				else
					EmulateJogV09(dir, JogStep);
			}
		}

		private void EmulateJogV09(JogDirection dir, decimal step) //emulate jog using plane G-Code
		{
			if (dir == JogDirection.Home)
			{
				EnqueueCommand(new GrblCommand(string.Format("G90")));
				EnqueueCommand(new GrblCommand(string.Format("G0X0Y0F{0}", JogSpeed)));
			}
			else
			{
				string cmd = "G0";

				if (dir == JogDirection.NE || dir == JogDirection.E || dir == JogDirection.SE)
					cmd += $"X{step.ToString("0.0", NumberFormatInfo.InvariantInfo)}";
				if (dir == JogDirection.NW || dir == JogDirection.W || dir == JogDirection.SW)
					cmd += $"X-{step.ToString("0.0", NumberFormatInfo.InvariantInfo)}";
				if (dir == JogDirection.NW || dir == JogDirection.N || dir == JogDirection.NE)
					cmd += $"Y{step.ToString("0.0", NumberFormatInfo.InvariantInfo)}";
				if (dir == JogDirection.SW || dir == JogDirection.S || dir == JogDirection.SE)
					cmd += $"Y-{step.ToString("0.0", NumberFormatInfo.InvariantInfo)}";
                if (dir == JogDirection.Zdown)
                    cmd += $"Z-{step.ToString("0.0", NumberFormatInfo.InvariantInfo)}";
                if (dir == JogDirection.Zup)
                    cmd += $"Z{step.ToString("0.0", NumberFormatInfo.InvariantInfo)}";

                cmd += $"F{JogSpeed}";

				EnqueueCommand(new GrblCommand("G91"));
				EnqueueCommand(new GrblCommand(cmd));
				EnqueueCommand(new GrblCommand("G90"));
			}
		}

		private void DoJogV11(JogDirection dir, decimal step)
		{
            if (ContinuosJogEnabled && dir != JogDirection.Zdown && dir != JogDirection.Zup) //se C.J. e non Z => prenotato
            {
                mPrenotedJogDirection = dir;
                //lo step è quello configurato
            }
            else //non è CJ o non è Z => immediate enqueue jog command
            {
                mPrenotedJogDirection = JogDirection.None;

                if (dir == JogDirection.Home)
                    EnqueueCommand(new GrblCommand(string.Format("$J=G90X0Y0F{0}", JogSpeed)));
                else
                    EnqueueCommand(GetRelativeJogCommandv11(dir, step));
            }
		}

		private GrblCommand GetRelativeJogCommandv11(JogDirection dir, decimal step)
		{
			string cmd = "$J=G91";
			if (dir == JogDirection.NE || dir == JogDirection.E || dir == JogDirection.SE)
				cmd += $"X{step.ToString("0.0", NumberFormatInfo.InvariantInfo)}";
			if (dir == JogDirection.NW || dir == JogDirection.W || dir == JogDirection.SW)
				cmd += $"X-{step.ToString("0.0", NumberFormatInfo.InvariantInfo)}";
			if (dir == JogDirection.NW || dir == JogDirection.N || dir == JogDirection.NE)
				cmd += $"Y{step.ToString("0.0", NumberFormatInfo.InvariantInfo)}";
			if (dir == JogDirection.SW || dir == JogDirection.S || dir == JogDirection.SE)
				cmd += $"Y-{step.ToString("0.0", NumberFormatInfo.InvariantInfo)}";
            if (dir == JogDirection.Zdown)
                cmd += $"Z-{step.ToString("0.0", NumberFormatInfo.InvariantInfo)}";
            if (dir == JogDirection.Zup)
                cmd += $"Z{step.ToString("0.0", NumberFormatInfo.InvariantInfo)}";

            cmd += $"F{JogSpeed}";
			return new GrblCommand(cmd);
		}

		private GrblCommand GetContinuosJogCommandv11(JogDirection dir)
		{
			string cmd = "$J=G53";
			if (dir == JogDirection.NE || dir == JogDirection.E || dir == JogDirection.SE)
				cmd += $"X{Configuration.TableWidth.ToString("0.0", NumberFormatInfo.InvariantInfo)}";
			if (dir == JogDirection.NW || dir == JogDirection.W || dir == JogDirection.SW)
				cmd += $"X{0.ToString("0.0", NumberFormatInfo.InvariantInfo)}";
			if (dir == JogDirection.NW || dir == JogDirection.N || dir == JogDirection.NE)
				cmd += $"Y{Configuration.TableHeight.ToString("0.0", NumberFormatInfo.InvariantInfo)}";
			if (dir == JogDirection.SW || dir == JogDirection.S || dir == JogDirection.SE)
				cmd += $"Y{0.ToString("0.0", NumberFormatInfo.InvariantInfo)}";
			cmd += $"F{JogSpeed}";
			return new GrblCommand(cmd);
		}

		public void EndJogV11() //da chiamare su ButtonUp
		{
            mPrenotedJogDirection = JogDirection.Abort;
		}

		private void PushJogCommand()
		{
			if (SupportTrueJogging && mPrenotedJogDirection != JogDirection.None && mPending.Count == 0)
			{
				if (mPrenotedJogDirection == JogDirection.Abort)
				{
					if (ContinuosJogEnabled)
						SendImmediate(0x85);
				}
				else if (mPrenotedJogDirection == JogDirection.Home)
				{
					EnqueueCommand(new GrblCommand(string.Format("$J=G90X0Y0F{0}", JogSpeed)));
				}
				else
				{
					if (ContinuosJogEnabled)
						EnqueueCommand(GetContinuosJogCommandv11(mPrenotedJogDirection));
					else
						EnqueueCommand(GetRelativeJogCommandv11(mPrenotedJogDirection, JogStep));
				}

				mPrenotedJogDirection = JogDirection.None;
			}
		}


		private void StartTX()
		{
			lock (this)
			{
				// No soft reset when opening COM port for smoothieware
				if (Type != Firmware.Smoothie)
					InternalReset((bool)Settings.GetObject("Reset Grbl On Connect", true));

				InitializeBoard();
				QueryTimer.Start();
			}
		}

		protected virtual void InitializeBoard()
		{
			QueryPosition();
		}

		protected void ThreadTX()
		{
			lock (this)
			{
				try
				{
					if (MachineStatus == MacStatus.Connecting && Tools.HiResTimer.TotalMilliseconds - connectStart > 10000)
						OnConnectTimeout();

					if (!TX.MustExitTH())
					{
						PushJogCommand();

						if (CanSend())
							SendLine();

						ManageCoolingCycles();
					}

					if (QueryTimer.Expired)
						QueryPosition();

					DetectHang();

					TX.SleepTime = CanSend() ? CurrentThreadingMode.TxShort : CurrentThreadingMode.TxLong;
					QueryTimer.Period = TimeSpan.FromMilliseconds(CurrentThreadingMode.StatusQuery);
				}
				catch (Exception ex)
				{ Logger.LogException("ThreadTX", ex); }
			}
		}

		private void DetectHang()
		{
			if (mTP.LastIssue == DetectedIssue.Unknown && MachineStatus == MacStatus.Run && InProgram)
			{
				//bool executingM4 = false;
				//if (mPending.Count > 0)
				//{
				//	GrblCommand cur = mPending.Peek();
				//	cur.BuildHelper();
				//	executingM4 = cur.IsPause;
				//	cur.DeleteHelper();
				//}

				bool noQueryResponse = debugLastStatusDelay.ElapsedTime > TimeSpan.FromTicks(QueryTimer.Period.Ticks * 10) && debugLastStatusDelay.ElapsedTime > TimeSpan.FromSeconds(5);
				//bool noMovement = !executingM4 && debugLastMoveDelay.ElapsedTime > TimeSpan.FromSeconds(10);

				if (noQueryResponse)
					SetIssue(DetectedIssue.StopResponding);
				//else if (noMovement)
				//	SetIssue(DetectedIssue.StopMoving);
			}
		}


		private void OnConnectTimeout()
		{
			if (com.IsOpen)
			{
				Logger.LogMessage("OpenCom", "Connection timeout!");
				com.Close(true); //this cause disconnection from RX thread ("ReadLineOrDisconnect")
			}
		}

		private bool CanSend()
		{
			GrblCommand next = PeekNextCommand();
			return next != null && HasSpaceInBuffer(next);
		}

		private GrblCommand PeekNextCommand()
		{
			if (mPending.Count > 0 && mPending.Peek().IsWriteEEPROM) //if managing eeprom write act like sync
				return null;
			else if (CurrentStreamingMode == StreamingMode.Buffered && mQueuePtr.Count > 0) //sono buffered e ho roba da trasmettere
				return mQueuePtr.Peek();
			else if (CurrentStreamingMode != StreamingMode.Buffered && mPending.Count == 0) //sono sync e sono vuoto
				if (mRetryQueue != null) return mRetryQueue;
				else if (mQueuePtr.Count > 0) return mQueuePtr.Peek();
				else return null;
			else
				return null;
		}

		private void RemoveManagedCommand()
		{
			if (mRetryQueue != null)
				mRetryQueue = null;
			else
				mQueuePtr.Dequeue();
		}

		private bool HasSpaceInBuffer(GrblCommand command)
		{ return (mBuffer + command.SerialData.Length) <= BUFFER_SIZE; }

		private void SendLine()
		{
			GrblCommand tosend = PeekNextCommand();
			if (tosend != null)
			{
				try
				{

					tosend.BuildHelper();

					tosend.SetSending();
					mSentPtr.Add(tosend);
					mPending.Enqueue(tosend);
					RemoveManagedCommand();

					mBuffer += tosend.SerialData.Length;
					com.Write(tosend.SerialData);

					if (mTP.InProgram)
						mTP.JobSent();

					debugLastMoveDelay.Start();
				}
				catch (Exception ex)
				{
					if (tosend != null) Logger.LogMessage("SendLine", "Error sending [{0}] command: {1}", tosend.Command, ex.Message);
					//Logger.LogException("SendLine", ex);
				}
				finally { tosend.DeleteHelper(); }
			}
		}

		public int UsedBuffer
		{ get { return mBuffer; } }

		public int FreeBuffer
		{ get { return BUFFER_SIZE - mBuffer; } }

		public int BufferSize
		{ get { return BUFFER_SIZE; } }

		public int GrblBlock
		{ get { return mGrblBlocks; } }

		public int GrblBuffer
		{ get { return mGrblBuffer; } }

		void ThreadRX()
		{
			try
			{
				string rline = null;
				if ((rline = WaitComLineOrDisconnect()) != null)
				{
					if (rline.Length > 0)
					{
						lock (this)
						{
							if (rline.ToLower().StartsWith("ok") || rline.ToLower().StartsWith("error"))
								ManageCommandResponse(rline);
							else if (rline.StartsWith("<") && rline.EndsWith(">"))
								ManageRealTimeStatus(rline);
							else if (rline.StartsWith("Grbl "))
								ManageVersionInfo(rline);
							else
								ManageGenericMessage(rline);
						}
					}
				}

				RX.SleepTime = HasIncomingData() ? CurrentThreadingMode.RxShort : CurrentThreadingMode.RxLong;
			}
			catch (Exception ex)
			{ Logger.LogException("ThreadRX", ex); }
		}

		private void ManageGenericMessage(string rline)
		{
			try { mSentPtr.Add(new GrblMessage(rline, SupportCSV)); }
			catch (Exception ex)
			{
				Logger.LogMessage("GenericMessage", "Ex on [{0}] message", rline);
				Logger.LogException("GenericMessage", ex);
			}
		}

		private void ManageVersionInfo(string rline)
		{
			//Grbl vX.Xx ['$' for help]
			try
			{
				int maj = int.Parse(rline.Substring(5, 1));
				int min = int.Parse(rline.Substring(7, 1));
				char build = rline.Substring(8, 1).ToCharArray()[0];
				GrblVersion = new GrblVersionInfo(maj, min, build);

				DetectUnexpectedReset();
				OnStartupMessage();
			}
			catch (Exception ex)
			{
				Logger.LogMessage("VersionInfo", "Ex on [{0}] message", rline);
				Logger.LogException("VersionInfo", ex);
			}
			mSentPtr.Add(new GrblMessage(rline, false));
		}

		private void OnStartupMessage() //resetta tutto, così funziona anche nel caso di hard-unexpected reset
		{
			lock (this)
			{
				ClearQueue(false);
				mBuffer = 0;
				mTP.JobEnd();
				mCurOvLinear = mCurOvRapids = mCurOvPower = 100;
				mTarOvLinear = mTarOvRapids = mTarOvPower = 100;
			}
			RiseOverrideChanged();
		}

		private void DetectUnexpectedReset()
		{
			if (mTP.LastIssue == DetectedIssue.Unknown && MachineStatus == MacStatus.Run && InProgram)
				SetIssue(DetectedIssue.UnexpectedReset);
		}

		private GrblVersionInfo StatusReportVersion(string rline)
		{
			//if version is known -> return version
			if (GrblVersion != null)
				return GrblVersion;

			//else guess from rline
			//the check of Pin: is due to compatibility with 1.0c https://github.com/arkypita/LaserGRBL/issues/317
			if (rline.Contains("|") && !rline.Contains("Pin:"))
				return new GrblVersionInfo(1, 1);
			else if (rline.Contains("|") && rline.Contains("Pin:"))
				return new GrblVersionInfo(1, 0, 'c');
			else
				return new GrblVersionInfo(0, 9);
		}

		private void ManageRealTimeStatus(string rline)
		{
			try
			{
				debugLastStatusDelay.Start();

				rline = rline.Substring(1, rline.Length - 2);

				GrblVersionInfo rversion = StatusReportVersion(rline);
				if (rversion > new GrblVersionInfo(1, 1))
				{
					//grbl > 1.1 - https://github.com/gnea/grbl/wiki/Grbl-v1.1-Interface#real-time-status-reports
					string[] arr = rline.Split("|".ToCharArray());

					ParseMachineStatus(arr[0]);

					for (int i = 1; i < arr.Length; i++)
					{
						if (arr[i].StartsWith("Ov:"))
							ParseOverrides(arr[i]);
						else if (arr[i].StartsWith("Bf:"))
							ParseBf(arr[i]);
						else if (arr[i].StartsWith("WPos:"))
							ParseWPos(arr[i]);
						else if (arr[i].StartsWith("MPos:"))
							ParseMPos(arr[i]);
						else if (arr[i].StartsWith("WCO:"))
							ParseWCO(arr[i]);
						else if (arr[i].StartsWith("FS:"))
							ParseFS(arr[i]);
						else if (arr[i].StartsWith("F:"))
							ParseF(arr[i]);
					}
				}
				else //<Idle,MPos:0.000,0.000,0.000,WPos:0.000,0.000,0.000>
				{
					string[] arr = rline.Split(",".ToCharArray());

					if (arr.Length > 0)
						ParseMachineStatus(arr[0]);
					if (arr.Length > 3)
						SetMPosition(new GPoint(float.Parse(arr[1].Substring(5, arr[1].Length - 5), System.Globalization.NumberFormatInfo.InvariantInfo), float.Parse(arr[2], System.Globalization.NumberFormatInfo.InvariantInfo), float.Parse(arr[3], System.Globalization.NumberFormatInfo.InvariantInfo)));
					if (arr.Length > 6)
						ComputeWCO(new GPoint(float.Parse(arr[4].Substring(5, arr[4].Length - 5), System.Globalization.NumberFormatInfo.InvariantInfo), float.Parse(arr[5], System.Globalization.NumberFormatInfo.InvariantInfo), float.Parse(arr[6], System.Globalization.NumberFormatInfo.InvariantInfo)));
				}
			}
			catch (Exception ex)
			{
				Logger.LogMessage("RealTimeStatus", "Ex on [{0}] message", rline);
				Logger.LogException("RealTimeStatus", ex);
			}
		}

		private void ComputeWCO(GPoint wpos) //WCO = MPos - WPos
		{
			SetWCO(mMPos - wpos);
		}

		private void ParseWCO(string p)
		{
			string wco = p.Substring(4, p.Length - 4);
			string[] xyz = wco.Split(",".ToCharArray());
			SetWCO(new GPoint(ParseFloat(xyz[0]), ParseFloat(xyz[1]), ParseFloat(xyz[2])));
		}

		private void ParseWPos(string p)
		{
			string wpos = p.Substring(5, p.Length - 5);
			string[] xyz = wpos.Split(",".ToCharArray());
			SetMPosition(mWCO + new GPoint(ParseFloat(xyz[0]), ParseFloat(xyz[1]), ParseFloat(xyz[2])));
		}

		private void ParseMPos(string p)
		{
			string mpos = p.Substring(5, p.Length - 5);
			string[] xyz = mpos.Split(",".ToCharArray());
			SetMPosition(new GPoint(ParseFloat(xyz[0]), ParseFloat(xyz[1]), ParseFloat(xyz[2])));
		}

		protected static float ParseFloat(string value)
		{
			return float.Parse(value, NumberFormatInfo.InvariantInfo);
		}

		private void ParseBf(string p)
		{
			string bf = p.Substring(3, p.Length - 3);
			string[] ab = bf.Split(",".ToCharArray());

			mGrblBlocks = int.Parse(ab[0]);
			mGrblBuffer = int.Parse(ab[1]);

			EnlargeBuffer(mGrblBuffer);
		}

		private void EnlargeBuffer(int mGrblBuffer)
		{
			if (BUFFER_SIZE == 127) //act only to change default value at first event, do not re-act without a new connect
			{
				if (mGrblBuffer == 128) //Grbl v1.1 with enabled buffer report
					BUFFER_SIZE = 128;
				else if (mGrblBuffer == 256) //Grbl-Mega
					BUFFER_SIZE = 256;
				else if (mGrblBuffer == 10240) //Grbl-LPC
					BUFFER_SIZE = 10240;
			}
		}

		private void ParseFS(string p)
		{
			string sfs = p.Substring(3, p.Length - 3);
			string[] fs = sfs.Split(",".ToCharArray());
			SetFS(ParseFloat(fs[0]), ParseFloat(fs[1]));
		}

		protected virtual void ParseF(string p)
		{
			string f = p.Substring(2, p.Length - 2);
			SetFS(ParseFloat(f), 0);
		}

		protected void SetFS(float f, float s)
		{
			mCurF = f;
			mCurS = s;
		}

		private void SetMPosition(GPoint pos)
		{
			if (pos != mMPos)
			{
				mMPos = pos;
				debugLastMoveDelay.Start();
			}
		}

		private void SetWCO(GPoint wco)
		{
			mWCO = wco;
			mTP.LastKnownWCO = wco; //remember last wco for job resume
		}

		private void ManageCommandResponse(string rline)
		{
			try
			{
				debugLastMoveDelay.Start(); //add a reset to prevent HangDetector trigger on G4
				if (mPending.Count > 0)
				{
					GrblCommand pending = mPending.Peek();  //necessario fare peek
					pending.SetResult(rline, SupportCSV);   //assegnare lo stato
					mPending.Dequeue();                     //solo alla fine rimuoverlo dalla lista (per write config che si aspetta che lo stato sia noto non appena la coda si svuota)

					mBuffer -= pending.SerialData.Length;

					if (mTP.InProgram && pending.RepeatCount == 0) //solo se non è una ripetizione aggiorna il tempo
						mTP.JobExecuted(pending.TimeOffset);

					if (mTP.InProgram && pending.Status == GrblCommand.CommandStatus.ResponseBad)
						mTP.JobError(); //incrementa il contatore

					//ripeti errori programma && non ho una coda (magari mi sto allineando per cambio conf buff/sync) && ho un errore && non l'ho già ripetuto troppe volte
					if (InProgram && CurrentStreamingMode == StreamingMode.RepeatOnError && mPending.Count == 0 && pending.Status == GrblCommand.CommandStatus.ResponseBad && pending.RepeatCount < 3) //il comando eseguito ha dato errore
						mRetryQueue = new GrblCommand(pending.Command, pending.RepeatCount + 1); //repeat on error
				}

				if (InProgram && mQueuePtr.Count == 0 && mPending.Count == 0)
					OnProgramEnd();
			}
			catch (Exception ex)
			{
				Logger.LogMessage("CommandResponse", "Ex on [{0}] message", rline);
				Logger.LogException("CommandResponse", ex);
			}
		}

		private static char[] trimarray = new char[] { '\r', '\n', ' ' };
		private string WaitComLineOrDisconnect()
		{
			try
			{
				string rv = com.ReadLineBlocking();
				rv = rv.TrimEnd(trimarray); //rimuovi ritorno a capo
				rv = rv.Trim(); //rimuovi spazi iniziali e finali
				return rv.Length > 0 ? rv : null;
			}
			catch
			{
				try { CloseCom(false); }
				catch { }
				return null;
			}
		}

		private bool HasIncomingData()
		{
			try
			{
				return com.HasData();
			}
			catch
			{
				try { CloseCom(false); }
				catch { }
				return false;
			}
		}

		public void ManageOverrides()
		{
			if (mTarOvLinear == 100 && mCurOvLinear != 100) //devo fare un reset
				SendImmediate(144);
			else if (mTarOvLinear - mCurOvLinear >= 10) //devo fare un bigstep +
				SendImmediate(145);
			else if (mCurOvLinear - mTarOvLinear >= 10) //devo fare un bigstep -
				SendImmediate(146);
			else if (mTarOvLinear - mCurOvLinear >= 1) //devo fare uno smallstep +
				SendImmediate(147);
			else if (mCurOvLinear - mTarOvLinear >= 1) //devo fare uno smallstep -
				SendImmediate(148);

			if (mTarOvPower == 100 && mCurOvPower != 100) //devo fare un reset
				SendImmediate(153);
			else if (mTarOvPower - mCurOvPower >= 10) //devo fare un bigstep +
				SendImmediate(154);
			else if (mCurOvPower - mTarOvPower >= 10) //devo fare un bigstep -
				SendImmediate(155);
			else if (mTarOvPower - mCurOvPower >= 1) //devo fare uno smallstep +
				SendImmediate(156);
			else if (mCurOvPower - mTarOvPower >= 1) //devo fare uno smallstep -
				SendImmediate(157);

			if (mTarOvRapids == 100 && mCurOvRapids != 100)
				SendImmediate(149);
			else if (mTarOvRapids == 50 && mCurOvRapids != 50)
				SendImmediate(150);
			else if (mTarOvRapids == 25 && mCurOvRapids != 25)
				SendImmediate(151);
		}

		private void ParseOverrides(string data)
		{
			//Ov:100,100,100
			//indicates current override values in percent of programmed values
			//for feed, rapids, and spindle speed, respectively.

			data = data.Substring(data.IndexOf(':') + 1);
			string[] arr = data.Split(",".ToCharArray());

			ChangeOverrides(int.Parse(arr[0]), int.Parse(arr[1]), int.Parse(arr[2]));
			ManageOverrides();
		}

		private void ChangeOverrides(int feed, int rapids, int spindle)
		{
			bool notify = (feed != mCurOvLinear || rapids != mCurOvRapids || spindle != mCurOvPower);
			mCurOvLinear = feed;
			mCurOvRapids = rapids;
			mCurOvPower = spindle;

			if (notify)
				RiseOverrideChanged();
		}

		public int OverrideG1
		{ get { return mCurOvLinear; } }

		public int OverrideG0
		{ get { return mCurOvRapids; } }

		public int OverrideS
		{ get { return mCurOvPower; } }

		public int TOverrideG1
		{
			get { return mTarOvLinear; }
			set { mTarOvLinear = value; }
		}

		public int TOverrideG0
		{
			get { return mTarOvRapids; }
			set { mTarOvRapids = value; }
		}

		public int TOverrideS
		{
			get { return mTarOvPower; }
			set { mTarOvPower = value; }
		}

		private void ParseMachineStatus(string data)
		{
			MacStatus var = MacStatus.Disconnected;

			if (data.Contains(":"))
				data = data.Substring(0, data.IndexOf(':'));

			try { var = (MacStatus)Enum.Parse(typeof(MacStatus), data); }
			catch (Exception ex) { Logger.LogException("ParseMachineStatus", ex); }

			if (InProgram && var == MacStatus.Idle) //bugfix for grbl sending Idle on G4
				var = MacStatus.Run;

			if (var == MacStatus.Hold && !mHoldByUserRequest)
				var = MacStatus.Cooling;

			SetStatus(var);
		}

		private void OnProgramEnd()
		{
			if (mTP.JobEnd() && mLoopCount > 1 && mMachineStatus != MacStatus.Check)
			{
				Logger.LogMessage("CycleEnd", "Cycle Executed: {0} lines, {1} errors, {2}", file.Count, mTP.ErrorCount, Tools.Utils.TimeSpanToString(mTP.TotalJobTime, Tools.Utils.TimePrecision.Minute, Tools.Utils.TimePrecision.Second, ",", true));
				mSentPtr.Add(new GrblMessage(string.Format("[{0} lines, {1} errors, {2}]", file.Count, mTP.ErrorCount, Tools.Utils.TimeSpanToString(mTP.TotalJobTime, Tools.Utils.TimePrecision.Minute, Tools.Utils.TimePrecision.Second, ",", true)), false));

				LoopCount--;
				RunProgramFromStart(false, false, true);
			}
			else
			{
				Logger.LogMessage("ProgramEnd", "Job Executed: {0} lines, {1} errors, {2}", file.Count, mTP.ErrorCount, Tools.Utils.TimeSpanToString(mTP.TotalJobTime, Tools.Utils.TimePrecision.Minute, Tools.Utils.TimePrecision.Second, ",", true));
				mSentPtr.Add(new GrblMessage(string.Format("[{0} lines, {1} errors, {2}]", file.Count, mTP.ErrorCount, Tools.Utils.TimeSpanToString(mTP.TotalJobTime, Tools.Utils.TimePrecision.Minute, Tools.Utils.TimePrecision.Second, ",", true)), false));

				Logger.LogMessage("EnqueueProgram", "Push Footer");
				ExecuteCustombutton((string)Settings.GetObject("GCode.CustomFooter", GrblCore.GCODE_STD_FOOTER));
			}
		}

		private bool InPause
		{ get { return mMachineStatus != MacStatus.Run && mMachineStatus != MacStatus.Idle; } }

		private void ClearQueue(bool sent)
		{
			mQueue.Clear();
			mPending.Clear();
			if (sent) mSent.Clear();
			mRetryQueue = null;
		}

		public bool CanReOpenFile
		{
			get
			{
				string lastFile = (string)Settings.GetObject("Core.LastOpenFile", null);
				return CanLoadNewFile && lastFile != null && System.IO.File.Exists(lastFile);
			}
		}

		public bool CanLoadNewFile
		{ get { return !InProgram; } }

		public bool CanSendFile
		{ get { return IsOpen && HasProgram && IdleOrCheck; } }

		public bool CanAbortProgram
		{ get { return IsOpen && HasProgram && (MachineStatus == MacStatus.Run || MachineStatus == MacStatus.Hold || MachineStatus == MacStatus.Cooling); } }

		public bool CanImportExport
		{ get { return IsOpen && MachineStatus == MacStatus.Idle; } }

		public bool CanResetGrbl
		{ get { return IsOpen && MachineStatus != MacStatus.Disconnected; } }

		public bool CanSendManualCommand
		{ get { return IsOpen && MachineStatus != MacStatus.Disconnected && !InProgram; } }

		public bool CanDoHoming
		{ get { return IsOpen && (MachineStatus == MacStatus.Idle || MachineStatus == GrblCore.MacStatus.Alarm) && Configuration.HomingEnabled; } }

		public bool CanDoZeroing
		{ get { return IsOpen && MachineStatus == MacStatus.Idle && WorkPosition != GPoint.Zero; } }

		public bool CanUnlock
		{ get { return IsOpen && (MachineStatus == MacStatus.Idle || MachineStatus == GrblCore.MacStatus.Alarm); } }

		public bool CanFeedHold
		{ get { return IsOpen && MachineStatus == MacStatus.Run; } }

		public bool CanResumeHold
		{ get { return IsOpen && (MachineStatus == MacStatus.Door || MachineStatus == MacStatus.Hold || MachineStatus == MacStatus.Cooling); } }

		public decimal LoopCount
		{ get { return mLoopCount; } set { mLoopCount = value; if (OnLoopCountChange != null) OnLoopCountChange(mLoopCount); } }

		private ThreadingMode CurrentThreadingMode
		{ get { return (ThreadingMode)Settings.GetObject("Threading Mode", ThreadingMode.UltraFast); } }

		public virtual StreamingMode CurrentStreamingMode
		{ get { return (StreamingMode)Settings.GetObject("Streaming Mode", StreamingMode.Buffered); } }

		private bool IdleOrCheck
		{ get { return MachineStatus == MacStatus.Idle || MachineStatus == MacStatus.Check; } }

		public bool AutoCooling
		{ get { return (bool)Settings.GetObject("AutoCooling", false); } }

		public TimeSpan AutoCoolingOn
		{ get { return (TimeSpan)Settings.GetObject("AutoCooling TOn", TimeSpan.FromMinutes(10)); } }

		public TimeSpan AutoCoolingOff
		{ get { return (TimeSpan)Settings.GetObject("AutoCooling TOff", TimeSpan.FromMinutes(1)); } }

		private void ManageCoolingCycles()
		{
			if (AutoCooling && InProgram && !mHoldByUserRequest)
				NowCooling = ((ProgramTime.Ticks % (AutoCoolingOn + AutoCoolingOff).Ticks) > AutoCoolingOn.Ticks);
		}

		private bool mHoldByUserRequest = false;
		private bool mNowCooling = false;
		private bool NowCooling
		{
			set
			{
				if (mNowCooling != value)
				{
                    if (value)
                        StartCooling();
                    else
                        ResumeCooling();

                    mNowCooling = value;
				}
			}
		}

        private void StartCooling()
        {
            if (SupportLaserMode && Configuration.LaserMode)
            {
                FeedHold(true);
            }
            else //TODO: emulate pause by pushing laser off and sleep into stream
            {
                
            }
        }

        private void ResumeCooling()
        {
            if (SupportLaserMode && Configuration.LaserMode)
            {
                CycleStartResume(true);
            }
        }

        private static string mDataPath;
		public static string DataPath
		{
			get
			{
				if (mDataPath == null)
				{
					mDataPath = System.IO.Path.Combine(Environment.GetFolderPath(Environment.SpecialFolder.ApplicationData), "LaserGRBL");
					if (!System.IO.Directory.Exists(mDataPath))
						System.IO.Directory.CreateDirectory(mDataPath);
				}

				return mDataPath;
			}
		}

		private static string mTempPath;
		public static string TempPath
		{
			get
			{
				if (mTempPath == null)
				{
					mTempPath = System.IO.Path.Combine(System.IO.Path.GetTempPath(), "LaserGRBL");
					if (!System.IO.Directory.Exists(mTempPath))
						System.IO.Directory.CreateDirectory(mTempPath);
				}

				return mTempPath;
			}
		}


		public static string TranslateEnum(Enum value)
		{
			try
			{
				string rv = Strings.ResourceManager.GetString(value.GetType().Name + value.ToString());
				return string.IsNullOrEmpty(rv) ? value.ToString() : rv;
			}
			catch { return value.ToString(); }
		}


		internal bool ManageHotKeys(System.Windows.Forms.Keys keys)
		{
			if (SuspendHK)
				return false;
			else
				return mHotKeyManager.ManageHotKeys(keys);
		}

		internal void HKConnectDisconnect()
		{
			if (IsOpen)
				HKDisconnect();
			else
				HKConnect();
		}

		internal void HKConnect()
		{
			if (!IsOpen)
				OpenCom();
		}

		internal void HKDisconnect()
		{
			if (IsOpen)
			{
				if (!(InProgram && System.Windows.Forms.MessageBox.Show(Strings.DisconnectAnyway, "Warning", System.Windows.Forms.MessageBoxButtons.YesNo, System.Windows.Forms.MessageBoxIcon.Warning, System.Windows.Forms.MessageBoxDefaultButton.Button2) != System.Windows.Forms.DialogResult.Yes))
					CloseCom(true);
			}
		}

		internal void HelpOnLine()
		{ System.Diagnostics.Process.Start(@"http://lasergrbl.com/usage/"); }

		internal void GrblHoming()
		{ if (CanDoHoming) EnqueueCommand(new GrblCommand("$H")); }

		internal void GrblUnlock()
		{ if (CanUnlock) EnqueueCommand(new GrblCommand("$X")); }

		internal void SetNewZero()
		{ if (CanDoZeroing) EnqueueCommand(new GrblCommand("G92 X0 Y0 Z0")); }

		public int JogSpeed { get; set; }
		public decimal JogStep { get; set; }

		public bool ContinuosJogEnabled { get { return (bool)Settings.GetObject("Enable Continuous Jog", false); } }

		public bool SuspendHK { get; set; }

		public HotKeysManager HotKeys { get { return mHotKeyManager; } }

		internal void WriteHotkeys(System.Collections.Generic.List<HotKeysManager.HotKey> mLocalList)
		{
			mHotKeyManager.Clear();
			mHotKeyManager.AddRange(mLocalList);
			Settings.SetObject("Hotkey Setup", mHotKeyManager);
			Settings.Save();
		}

		//internal void HKCustomButton(int index)
		//{
		//	CustomButton cb = CustomButtons.GetButton(index);
		//	if (cb != null && cb.EnabledNow(this))
		//		ExecuteCustombutton(cb.GCode);
		//}

		static System.Text.RegularExpressions.Regex bracketsRegEx = new System.Text.RegularExpressions.Regex(@"\[(?:[^]]+)\]");
		internal void ExecuteCustombutton(string buttoncode)
		{
			buttoncode = buttoncode.Trim();
			string[] arr = buttoncode.Split(new string[] { Environment.NewLine }, StringSplitOptions.None);
			foreach (string str in arr)
			{
				if (str.Trim().Length > 0)
				{
					string tosend = bracketsRegEx.Replace(str, new System.Text.RegularExpressions.MatchEvaluator(EvaluateCB)).Trim();

					if (IsImmediate(tosend))
						SendImmediate(GetImmediate(tosend));
					else
						EnqueueCommand(new GrblCommand(tosend));
				}
			}
		}

		bool IsImmediate(string code)
		{
			if (code.ToLower() == "ctrl-x")
				return true;
			if (code == "?")
				return true;
			if (code == "!")
				return true;
			if (code == "~")
				return true;

			if (code.ToLower().StartsWith("0x"))
			{
				try
				{
					byte value = Convert.ToByte(code, 16);
					return true;
				}
				catch { return false; }
			}

			return false;
		}

		byte GetImmediate(string code)
		{
			if (code.ToLower() == "ctrl-x")
				return 24;
			if (code == "?")
				return 63;
			if (code == "!")
				return 33;
			if (code == "~")
				return 126;

			byte value = Convert.ToByte(code, 16);
			return value;
		}


		private string EvaluateCB(System.Text.RegularExpressions.Match m)
		{
			try
			{
				decimal left = LoadedFile != null && LoadedFile.Range.DrawingRange.ValidRange ? LoadedFile.Range.DrawingRange.X.Min : 0;
				decimal right = LoadedFile != null && LoadedFile.Range.DrawingRange.ValidRange ? LoadedFile.Range.DrawingRange.X.Max : 0;
				decimal top = LoadedFile != null && LoadedFile.Range.DrawingRange.ValidRange ? LoadedFile.Range.DrawingRange.Y.Max : 0;
				decimal bottom = LoadedFile != null && LoadedFile.Range.DrawingRange.ValidRange ? LoadedFile.Range.DrawingRange.Y.Min : 0;
				decimal width = right - left;
				decimal height = top - bottom;
				decimal jogstep = JogStep;
				decimal jogspeed = JogSpeed;

				String text = m.Value.Substring(1, m.Value.Length - 2);
				Tools.Expression exp = new Tools.Expression(text);

				exp.AddSetVariable("left", (double)left);
				exp.AddSetVariable("right", (double)right);
				exp.AddSetVariable("top", (double)top);
				exp.AddSetVariable("bottom", (double)bottom);
				exp.AddSetVariable("width", (double)width);
				exp.AddSetVariable("height", (double)height);
				exp.AddSetVariable("jogstep", (double)jogstep);
				exp.AddSetVariable("jogspeed", (double)jogspeed);
				exp.AddSetVariable("WCO.X", WorkingOffset.X);
				exp.AddSetVariable("WCO.Y", WorkingOffset.Y);
				exp.AddSetVariable("WCO.Z", WorkingOffset.Z);
				exp.AddSetVariable("MPos.X", MachinePosition.X);
				exp.AddSetVariable("MPos.Y", MachinePosition.Y);
				exp.AddSetVariable("MPos.Z", MachinePosition.Z);
				exp.AddSetVariable("WPos.X", MachinePosition.X);
				exp.AddSetVariable("WPos.Y", MachinePosition.Y);
				exp.AddSetVariable("WPos.Z", MachinePosition.Z);
				double dval = exp.EvaluateD();
				return m.Result(FormatNumber((decimal)dval));
			}
			catch { return m.Value; }
		}

		static string FormatNumber(decimal value)
		{ return string.Format(System.Globalization.CultureInfo.InvariantCulture, "{0:0.000}", value); }


		public float CurrentF { get { return mCurF; } }
		public float CurrentS { get { return mCurS; } }

		private static IEnumerable<GrblCommand> StringToGCode(string input)
		{
			if (string.IsNullOrEmpty(input))
				yield break;

			using (System.IO.StringReader reader = new System.IO.StringReader(input))
			{
				string line;
				while (!string.IsNullOrEmpty(line = reader.ReadLine()))
					yield return new GrblCommand(line);
			}
		}

	}

	public class TimeProjection
	{
		private TimeSpan mETarget;
		private TimeSpan mEProgress;

		private long mStart;        //Start Time
		private long mEnd;          //End Time
		private long mPauseBegin;   //Pause begin Time
		private long mCumulatedPause;

		private bool mInPause;
		private bool mCompleted;
		private bool mStarted;

		private int mTargetCount;
		private int mExecutedCount;
		private int mSentCount;
		private int mErrorCount;
		private int mContinueCorrection;

		GrblCore.DetectedIssue mLastIssue;
		private GPoint mLastKnownWCO;

		public GPoint LastKnownWCO
		{
			get { return mLastKnownWCO; }
			set { if (InProgram) mLastKnownWCO = value; }
		}

		public TimeProjection()
		{ Reset(); }

		public void Reset()
		{
			mETarget = TimeSpan.Zero;
			mEProgress = TimeSpan.Zero;
			mStart = 0;
			mEnd = 0;
			mPauseBegin = 0;
			mCumulatedPause = 0;
			mInPause = false;
			mCompleted = false;
			mStarted = false;
			mExecutedCount = 0;
			mSentCount = 0;
			mErrorCount = 0;
			mTargetCount = 0;
			mContinueCorrection = 0;
			mLastIssue = GrblCore.DetectedIssue.Unknown;
			mLastKnownWCO = GPoint.Zero;
		}

		public TimeSpan EstimatedTarget
		{ get { return mETarget; } }

		public bool InProgram
		{ get { return mStarted && !mCompleted; } }

		public int Target
		{ get { return mTargetCount; } }

		public int Sent
		{ get { return mSentCount - mContinueCorrection; } }

		public int Executed
		{ get { return mExecutedCount - mContinueCorrection; } }

		public TimeSpan ProjectedTarget
		{
			get
			{
				if (mStarted)
				{
					double real = TrueJobTime.TotalSeconds; //job time spent in execution
					double target = mETarget.TotalSeconds;  //total estimated
					double done = mEProgress.TotalSeconds;  //done of estimated

					if (done != 0)
						return TimeSpan.FromSeconds(real * target / done) + TotalJobPauses;
					else
						return EstimatedTarget;
				}
				else
					return TimeSpan.Zero;
			}
		}

		private TimeSpan TrueJobTime
		{ get { return TotalJobTime - TotalJobPauses; } }

		public TimeSpan TotalJobTime
		{
			get
			{
				if (mCompleted)
					return TimeSpan.FromMilliseconds(mEnd - mStart);
				else if (mStarted)
					return TimeSpan.FromMilliseconds(now - mStart);
				else
					return TimeSpan.Zero;
			}
		}

		private TimeSpan TotalJobPauses
		{
			get
			{
				if (mInPause)
					return TimeSpan.FromMilliseconds(mCumulatedPause + (now - mPauseBegin));
				else
					return TimeSpan.FromMilliseconds(mCumulatedPause);
			}
		}

		public void JobStart(GrblFile file, Queue<GrblCommand> mQueuePtr)
		{
			if (!mStarted)
			{
				mETarget = file.EstimatedTime;
				mTargetCount = mQueuePtr.Count;
				mEProgress = TimeSpan.Zero;
				mStart = Tools.HiResTimer.TotalMilliseconds;
				mPauseBegin = 0;
				mInPause = false;
				mCompleted = false;
				mStarted = true;
				mExecutedCount = 0;
				mSentCount = 0;
				mErrorCount = 0;
				mContinueCorrection = 0;
				mLastIssue = GrblCore.DetectedIssue.Unknown;
				mLastKnownWCO = GPoint.Zero;
			}
		}

		public void JobContinue(GrblFile file, int position, int added)
		{
			if (!mStarted)
			{
				if (mETarget == TimeSpan.Zero) mETarget = file.EstimatedTime;
				if (mTargetCount == 0) mTargetCount = file.Count;
				//mEProgress = TimeSpan.Zero;
				if (mStart == 0) mStart = Tools.HiResTimer.TotalMilliseconds;

				mPauseBegin = 0;
				mInPause = false;
				mCompleted = false;
				mStarted = true;
				mExecutedCount = position;
				mSentCount = position;
				mLastIssue = GrblCore.DetectedIssue.Unknown;
				//	mErrorCount = 0;
				mContinueCorrection = added;
			}
		}

		public void JobSent()
		{
			if (mStarted && !mCompleted)
				mSentCount++;
		}

		public void JobError()
		{
			if (mStarted && !mCompleted)
				mErrorCount++;
		}

		public void JobExecuted(TimeSpan EstimatedProgress)
		{
			if (mStarted && !mCompleted)
			{
				mExecutedCount++;
				mEProgress = EstimatedProgress;
			}
		}

		public void JobPause()
		{
			if (mStarted && !mCompleted && !mInPause)
			{
				mInPause = true;
				mPauseBegin = now;
			}
		}

		public void JobResume()
		{
			if (mStarted && !mCompleted && mInPause)
			{
				mCumulatedPause += Tools.HiResTimer.TotalMilliseconds - mPauseBegin;
				mInPause = false;
			}
		}

		public bool JobEnd()
		{
			if (mStarted && !mCompleted)
			{
				JobResume(); //nel caso l'ultimo comando fosse una pausa, la chiudo e la cumulo
				mEnd = Tools.HiResTimer.TotalMilliseconds;
				mCompleted = true;
				mStarted = false;
				return true;
			}

			return false;
		}

		public void JobIssue(GrblCore.DetectedIssue issue)
		{ mLastIssue = issue; }

		private long now
		{ get { return Tools.HiResTimer.TotalMilliseconds; } }

		public int ErrorCount
		{ get { return mErrorCount; } }

		public GrblCore.DetectedIssue LastIssue
		{ get { return mLastIssue; } }
	}

	[Serializable]
	public class GrblConf : System.Collections.Generic.IEnumerable<System.Collections.Generic.KeyValuePair<int, decimal>>
	{
		public class GrblConfParam : ICloneable
		{
			private int mNumber;
			private decimal mValue;

			public GrblConfParam(int number, decimal value)
			{ mNumber = number; mValue = value; }

			public int Number
			{ get { return mNumber; } }

			public string DollarNumber
			{ get { return "$" + mNumber.ToString(); } }

			public string Parameter
			{ get { return CSVD.Settings.GetItem(mNumber.ToString(), 0); } }

			public decimal Value
			{
				get { return mValue; }
				set { mValue = value; }
			}

			public string Unit
			{ get { return CSVD.Settings.GetItem(mNumber.ToString(), 1); } }

			public string Description
			{ get { return CSVD.Settings.GetItem(mNumber.ToString(), 2); } }

			public object Clone()
			{ return this.MemberwiseClone(); }

		}

		private System.Collections.Generic.Dictionary<int, decimal> mData;
		private GrblCore.GrblVersionInfo mVersion;

		public GrblConf(GrblCore.GrblVersionInfo GrblVersion)
			: this()
		{
			mVersion = GrblVersion;
		}

		public GrblConf(GrblCore.GrblVersionInfo GrblVersion, System.Collections.Generic.Dictionary<int, decimal> configTable)
			: this(GrblVersion)
		{
			foreach (System.Collections.Generic.KeyValuePair<int, decimal> kvp in configTable)
				mData.Add(kvp.Key, kvp.Value);
		}

		public GrblConf()
		{ mData = new System.Collections.Generic.Dictionary<int, decimal>(); }

		public GrblCore.GrblVersionInfo GrblVersion
		{ get { return mVersion; } }

		private bool Version11
		{ get { return mVersion != null && mVersion >= new GrblCore.GrblVersionInfo(1, 1); } }

		private bool Version9
		{ get { return mVersion != null && mVersion >= new GrblCore.GrblVersionInfo(0, 9); } }

		private bool NoVersionInfo
		{ get { return mVersion == null; } }

		public int ExpectedCount
		{ get { return Version11 ? 34 : Version9 ? 31 : 23; } }

		public bool HomingEnabled
		{ get { return ReadWithDefault(Version9 ? 22 : 17, 1) != 0; } }

		public decimal MaxRateX
		{ get { return ReadWithDefault(Version9 ? 110 : 4, 4000); } }

		public decimal MaxRateY
		{ get { return ReadWithDefault(Version9 ? 111 : 5, 4000); } }

		public bool LaserMode
		{
			get
			{
				if (NoVersionInfo)
					return true;
				else
					return ReadWithDefault(Version11 ? 32 : -1, 0) != 0;
			}
		}

		public decimal MinPWM
		{ get { return ReadWithDefault(Version11 ? 31 : -1, 0); } }

		public decimal MaxPWM
		{ get { return ReadWithDefault(Version11 ? 30 : -1, 1000); } }

		public decimal ResolutionX
		{ get { return ReadWithDefault(Version9 ? 100 : 0, 250); } }

		public decimal ResolutionY
		{ get { return ReadWithDefault(Version9 ? 101 : 1, 250); } }

		public decimal TableWidth
		{ get { return ReadWithDefault(Version9 ? 130 : -1, 3000); } }

		public decimal TableHeight
		{ get { return ReadWithDefault(Version9 ? 131 : -1, 2000); } }


		private decimal ReadWithDefault(int number, decimal defval)
		{
			if (mVersion == null)
				return defval;
			else if (!mData.ContainsKey(number))
				return defval;
			else
				return mData[number];
		}

		//public object Clone()
		//{
		//	GrblConf rv = new GrblConf();
		//	rv.mVersion = mVersion != null ? mVersion.Clone() as GrblCore.GrblVersionInfo : null;
		//	foreach (System.Collections.Generic.KeyValuePair<int, GrblConf.GrblConfParam> kvp in this)
		//		rv.Add(kvp.Key, kvp.Value.Clone() as GrblConfParam);
		//	return rv;
		//}

		public System.Collections.Generic.List<GrblConf.GrblConfParam> ToList()
		{
			System.Collections.Generic.List<GrblConfParam> rv = new System.Collections.Generic.List<GrblConfParam>();
			foreach (System.Collections.Generic.KeyValuePair<int, decimal> kvp in mData)
				rv.Add(new GrblConfParam(kvp.Key, kvp.Value));
			return rv;
		}

		internal void Add(int num, decimal val)
		{
			mData.Add(num, val);
		}

		public int Count { get { return mData.Count; } }

		internal bool HasChanges(GrblConfParam p)
		{
			if (!mData.ContainsKey(p.Number))
				return true;
			else if (mData[p.Number] != p.Value)
				return true;
			else
				return false;
		}

		internal bool ContainsKey(int key)
		{
			return mData.ContainsKey(key);
		}

		internal void SetValue(int key, decimal value)
		{
			mData[key] = value;
		}

		public System.Collections.Generic.IEnumerator<System.Collections.Generic.KeyValuePair<int, decimal>> GetEnumerator()
		{
			return mData.GetEnumerator();
		}

		System.Collections.IEnumerator System.Collections.IEnumerable.GetEnumerator()
		{
			return mData.GetEnumerator();
		}
	}

	public struct GPoint
	{
		public float X, Y, Z;

		public GPoint(float x, float y, float z)
		{
			X = x;
			Y = y;
			Z = z;
		}

		public static GPoint Zero { get { return new GPoint(); } }

		public static bool operator ==(GPoint a, GPoint b)
		{ return a.X == b.X && a.Y == b.Y && a.Z == b.Z; }

		public static bool operator !=(GPoint a, GPoint b)
		{ return !(a == b); }

		public static GPoint operator -(GPoint a, GPoint b)
		{ return new GPoint(a.X - b.X, a.Y - b.Y, a.Z - b.Z); }

		public static GPoint operator +(GPoint a, GPoint b)
		{ return new GPoint(a.X + b.X, a.Y + b.Y, a.Z + b.Z); }

		public override bool Equals(object obj)
		{
			return obj is GPoint && ((GPoint)obj) == this;
		}

		public override int GetHashCode()
		{
			unchecked // Overflow is fine, just wrap
			{
				int hash = 17;
				hash = hash * 23 + X.GetHashCode();
				hash = hash * 23 + Y.GetHashCode();
				hash = hash * 23 + Z.GetHashCode();
				return hash;
			}
		}

		internal PointF ToPointF()
		{
			return new PointF(X, Y);
		}
	}
}

/*
Idle: All systems are go, no motions queued, and it's ready for anything.
Run: Indicates a cycle is running.
Hold: A feed hold is in process of executing, or slowing down to a stop. After the hold is complete, Grbl will remain in Hold and wait for a cycle start to resume the program.
Door: (New in v0.9i) This compile-option causes Grbl to feed hold, shut-down the spindle and coolant, and wait until the door switch has been closed and the user has issued a cycle start. Useful for OEM that need safety doors.
Home: In the middle of a homing cycle. NOTE: Positions are not updated live during the homing cycle, but they'll be set to the home position once done.
Alarm: This indicates something has gone wrong or Grbl doesn't know its position. This state locks out all G-code commands, but allows you to interact with Grbl's settings if you need to. '$X' kill alarm lock releases this state and puts Grbl in the Idle state, which will let you move things again. As said before, be cautious of what you are doing after an alarm.
Check: Grbl is in check G-code mode. It will process and respond to all G-code commands, but not motion or turn on anything. Once toggled off with another '$C' command, Grbl will reset itself.
*/<|MERGE_RESOLUTION|>--- conflicted
+++ resolved
@@ -971,23 +971,12 @@
 				mCurOvLinear = mCurOvRapids = mCurOvPower = 100;
 				mTarOvLinear = mTarOvRapids = mTarOvPower = 100;
 
-<<<<<<< HEAD
-				if (device)
-                    DeviceReset();
-            }
-=======
-				if (grbl) SendBoardResetCommand();
-			}
->>>>>>> b4d4481a
-
+				if (device) SendBoardResetCommand();
+			}
 			RiseOverrideChanged();
 		}
 
-<<<<<<< HEAD
-        protected virtual void DeviceReset()
-=======
         protected virtual void SendBoardResetCommand()
->>>>>>> b4d4481a
         {
             SendImmediate(24);
         }
