﻿
using System;
using System.Collections.Generic;
using System.Drawing;
using System.Globalization;

namespace LaserGRBL
{
	public enum Firmware
	{ Grbl, Smoothie, Marlin }

	/// <summary>
	/// Description of CommandThread.
	/// </summary>
	public class GrblCore
	{
		public static string GCODE_STD_HEADER = "G90 (use absolute coordinates)";
		public static string GCODE_STD_PASSES = "G91\r\nG0 Z-1 (sinks the Z axis)\r\nG90";
		public static string GCODE_STD_FOOTER = "G0 X0 Y0 Z0 (move back to origin)";

		[Serializable]
		public class ThreadingMode
		{
			public readonly int StatusQuery;
			public readonly int TxLong;
			public readonly int TxShort;
			public readonly int RxLong;
			public readonly int RxShort;
			private readonly string Name;

			public ThreadingMode(int query, int txlong, int txshort, int rxlong, int rxshort, string name)
			{ StatusQuery = query; TxLong = txlong; TxShort = txshort; RxLong = rxlong; RxShort = rxshort; Name = name; }

			public static ThreadingMode Slow
			{ get { return new ThreadingMode(2000, 15, 4, 2, 1, "Slow"); } }

			public static ThreadingMode Quiet
			{ get { return new ThreadingMode(1000, 10, 2, 1, 1, "Quiet"); } }

			public static ThreadingMode Fast
			{ get { return new ThreadingMode(500, 5, 1, 1, 0, "Fast"); } }

			public static ThreadingMode UltraFast
			{ get { return new ThreadingMode(200, 1, 0, 0, 0, "UltraFast"); } }

			public static ThreadingMode Insane
			{ get { return new ThreadingMode(100, 1, 0, 0, 0, "Insane"); } }

			public override string ToString()
			{ return Name; }

			public override bool Equals(object obj)
			{ return obj != null && obj is ThreadingMode && ((ThreadingMode)obj).Name == Name; }
            public override int GetHashCode()
            {
                return base.GetHashCode();
            }
        }

		public enum DetectedIssue
		{
			Unknown = 0,
			ManualReset = -1,
			ManualDisconnect = -2,
			ManualAbort = -3,
			StopResponding = 1,
			//StopMoving = 2, 
			UnexpectedReset = 3,
			UnexpectedDisconnect = 4,
		}

        public enum MacStatus
		{ Unknown, Disconnected, Connecting, Idle, Run, Hold, Door, Home, Alarm, Check, Jog, Queue, Cooling }

		public enum JogDirection
		{ None, Abort, Home, N, S, W, E, NW, NE, SW, SE, Zup, Zdown }

		public enum StreamingMode
		{ Buffered, Synchronous, RepeatOnError }

		[Serializable]
		public class GrblVersionInfo : IComparable, ICloneable
		{
			int mMajor;
			int mMinor;
			char mBuild;

			public GrblVersionInfo(int major, int minor, char build)
			{ mMajor = major; mMinor = minor; mBuild = build; }

			public GrblVersionInfo(int major, int minor)
			{ mMajor = major; mMinor = minor; mBuild = (char)0; }

			public static bool operator !=(GrblVersionInfo a, GrblVersionInfo b)
			{ return !(a == b); }

			public static bool operator ==(GrblVersionInfo a, GrblVersionInfo b)
			{
				if (Object.ReferenceEquals(a, null))
					return Object.ReferenceEquals(b, null);
				else
					return a.Equals(b);
			}

			public static bool operator <(GrblVersionInfo a, GrblVersionInfo b)
			{
				if ((Object)a == null)
					throw new ArgumentNullException("a");
				return (a.CompareTo(b) < 0);
			}

			public static bool operator <=(GrblVersionInfo a, GrblVersionInfo b)
			{
				if ((Object)a == null)
					throw new ArgumentNullException("a");
				return (a.CompareTo(b) <= 0);
			}

			public static bool operator >(GrblVersionInfo a, GrblVersionInfo b)
			{ return (b < a); }

			public static bool operator >=(GrblVersionInfo a, GrblVersionInfo b)
			{ return (b <= a); }

			public override string ToString()
			{
				if (mBuild == (char)0)
					return string.Format("{0}.{1}", mMajor, mMinor);
				else
					return string.Format("{0}.{1}{2}", mMajor, mMinor, mBuild);
			}

			public override bool Equals(object obj)
			{
				GrblVersionInfo v = obj as GrblVersionInfo;
				return v != null && this.mMajor == v.mMajor && this.mMinor == v.mMinor && this.mBuild == v.mBuild;
			}

			public override int GetHashCode()
			{
				unchecked
				{
					int hash = 17;
					// Maybe nullity checks, if these are objects not primitives!
					hash = hash * 23 + mMajor.GetHashCode();
					hash = hash * 23 + mMinor.GetHashCode();
					hash = hash * 23 + mBuild.GetHashCode();
					return hash;
				}
			}

			public int CompareTo(Object version)
			{
				if (version == null)
					return 1;

				GrblVersionInfo v = version as GrblVersionInfo;
				if (v == null)
					throw new ArgumentException("Argument must be GrblVersionInfo");

				if (this.mMajor != v.mMajor)
					if (this.mMajor > v.mMajor)
						return 1;
					else
						return -1;

				if (this.mMinor != v.mMinor)
					if (this.mMinor > v.mMinor)
						return 1;
					else
						return -1;

				if (this.mBuild != v.mBuild)
					if (this.mBuild > v.mBuild)
						return 1;
					else
						return -1;

				return 0;
			}

			public object Clone()
			{ return this.MemberwiseClone(); }

			public int Major { get { return mMajor; } }

			public int Minor { get { return mMinor; } }
		}

		public delegate void dlgIssueDetector(DetectedIssue issue);
		public delegate void dlgOnMachineStatus();
		public delegate void dlgOnOverrideChange();
		public delegate void dlgOnLoopCountChange(decimal current);
		public delegate void dlgJogStateChange(bool jog);

		public event dlgIssueDetector IssueDetected;
		public event dlgOnMachineStatus MachineStatusChanged;
		public event GrblFile.OnFileLoadedDlg OnFileLoading;
		public event GrblFile.OnFileLoadedDlg OnFileLoaded;
		public event dlgOnOverrideChange OnOverrideChange;
		public event dlgOnLoopCountChange OnLoopCountChange;
		public event dlgJogStateChange JogStateChange;

		private System.Windows.Forms.Control syncro;
		protected ComWrapper.IComWrapper com;
		private GrblFile file;
		private System.Collections.Generic.Queue<GrblCommand> mQueue; //vera coda di quelli da mandare
		private GrblCommand mRetryQueue; //coda[1] di quelli in attesa di risposta
		private System.Collections.Generic.Queue<GrblCommand> mPending; //coda di quelli in attesa di risposta
		private System.Collections.Generic.List<IGrblRow> mSent; //lista di quelli mandati

		private System.Collections.Generic.Queue<GrblCommand> mQueuePtr; //puntatore a coda di quelli da mandare (normalmente punta a mQueue, salvo per import/export configurazione)
		private System.Collections.Generic.List<IGrblRow> mSentPtr; //puntatore a lista di quelli mandati (normalmente punta a mSent, salvo per import/export configurazione)

		private int mBuffer;
        private int stuckBufferCounter = 0;
		private GPoint mMPos;
		private GPoint mWCO;
		private int mGrblBlocks = -1;
		private int mGrblBuffer = -1;
		private JogDirection mPrenotedJogDirection = JogDirection.None;

		protected TimeProjection mTP = new TimeProjection();

		private MacStatus mMachineStatus;
		private static int BUFFER_SIZE = 127;

		private float mCurF;
		private float mCurS;

		private int mCurOvLinear;
		private int mCurOvRapids;
		private int mCurOvPower;

		private int mTarOvLinear;
		private int mTarOvRapids;
		private int mTarOvPower;

		private decimal mLoopCount = 1;

		protected Tools.PeriodicEventTimer QueryTimer;

		private Tools.ThreadObject TX;
		private Tools.ThreadObject RX;

		private long connectStart;

		protected Tools.ElapsedFromEvent debugLastStatusDelay;
		protected Tools.ElapsedFromEvent debugLastMoveDelay;

		private ThreadingMode mThreadingMode = ThreadingMode.UltraFast;
		private HotKeysManager mHotKeyManager;

		public UsageStats.UsageCounters UsageCounters;

		public GrblCore(System.Windows.Forms.Control syncroObject, PreviewForm cbform)
		{
            if (Type != Firmware.Grbl) Logger.LogMessage("Program", "Load {0} core", Type);

            SetStatus(MacStatus.Disconnected);
			syncro = syncroObject;
			com = new ComWrapper.UsbSerial();

			debugLastStatusDelay = new Tools.ElapsedFromEvent();
			debugLastMoveDelay = new Tools.ElapsedFromEvent();

			mThreadingMode = (ThreadingMode)Settings.GetObject("Threading Mode", ThreadingMode.UltraFast);
			QueryTimer = new Tools.PeriodicEventTimer(TimeSpan.FromMilliseconds(mThreadingMode.StatusQuery), false);
			TX = new Tools.ThreadObject(ThreadTX, 1, true, "Serial TX Thread", StartTX);
			RX = new Tools.ThreadObject(ThreadRX, 1, true, "Serial RX Thread", null);

			file = new GrblFile(0, 0, 200, 300);  //create a fake range to use with manual movements

			file.OnFileLoading += RiseOnFileLoading;
			file.OnFileLoaded += RiseOnFileLoaded;

			mQueue = new System.Collections.Generic.Queue<GrblCommand>();
			mPending = new System.Collections.Generic.Queue<GrblCommand>();
			mSent = new System.Collections.Generic.List<IGrblRow>();
			mBuffer = 0;

			mSentPtr = mSent;
			mQueuePtr = mQueue;

			mCurOvLinear = mCurOvRapids = mCurOvPower = 100;
			mTarOvLinear = mTarOvRapids = mTarOvPower = 100;

			if (!Settings.ExistObject("Hotkey Setup")) Settings.SetObject("Hotkey Setup", new HotKeysManager());
			mHotKeyManager = (HotKeysManager)Settings.GetObject("Hotkey Setup", null);
			mHotKeyManager.Init(this, cbform);

			UsageCounters = new UsageStats.UsageCounters();

			if (GrblVersion != null)
				CSVD.LoadAppropriateSettings(GrblVersion); //load setting for last known version
		}

		internal void HotKeyOverride(HotKeysManager.HotKey.Actions action)
		{

			switch (action)
			{
				case HotKeysManager.HotKey.Actions.OverridePowerDefault:
					mTarOvPower = 100; break;
				case HotKeysManager.HotKey.Actions.OverridePowerUp:
					mTarOvPower = Math.Min(mTarOvPower + 1, 200); break;
				case HotKeysManager.HotKey.Actions.OverridePowerDown:
					mTarOvPower = Math.Max(mTarOvPower - 1, 10); break;
				case HotKeysManager.HotKey.Actions.OverrideLinearDefault:
					mTarOvLinear = 100; break;
				case HotKeysManager.HotKey.Actions.OverrideLinearUp:
					mTarOvLinear = Math.Min(mTarOvLinear + 1, 200); break;
				case HotKeysManager.HotKey.Actions.OverrideLinearDown:
					mTarOvLinear = Math.Max(mTarOvLinear - 1, 10); break;
				case HotKeysManager.HotKey.Actions.OverrideRapidDefault:
					mTarOvRapids = 100; break;
				case HotKeysManager.HotKey.Actions.OverrideRapidUp:
					mTarOvRapids = Math.Min(mTarOvRapids * 2, 100); break;
				case HotKeysManager.HotKey.Actions.OverrideRapidDown:
					mTarOvRapids = Math.Max(mTarOvRapids / 2, 25); break;
				default:
					break;
			}
		}

		public virtual Firmware Type
		{ get { return Firmware.Grbl; } }

		public GrblConf Configuration
		{
			get { return (GrblConf)Settings.GetObject("Grbl Configuration", new GrblConf()); }
			set
			{
				if (value.Count > 0 && value.GrblVersion != null)
				{
					Settings.SetObject("Grbl Configuration", value);
					Settings.Save();
				}
			}
		}

		protected void SetStatus(MacStatus value)
		{
			if (mMachineStatus != value)
			{
				mMachineStatus = value;
				Logger.LogMessage("SetStatus", "Machine status [{0}]", mMachineStatus);

				RiseMachineStatusChanged();

				if (mTP != null && mTP.InProgram)
				{
					if (InPause)
						mTP.JobPause();
					else
						mTP.JobResume();
				}
			}
		}

        internal virtual void SendHomingCommand()
        {
            EnqueueCommand(new GrblCommand("$H"));
        }

        internal virtual void SendUnlockCommand()
        {
            EnqueueCommand(new GrblCommand("$X"));
        }

        public GrblVersionInfo GrblVersion
		{
			get { return (GrblVersionInfo)Settings.GetObject("Last GrblVersion known", null); }
			set
			{
				if (GrblVersion != null)
					Logger.LogMessage("VersionInfo", "Detected Grbl v{0}", value);

				if (GrblVersion == null || !GrblVersion.Equals(value))
				{
					CSVD.LoadAppropriateSettings(value);

					Settings.SetObject("Last GrblVersion known", value);
					Settings.Save();
				}
			}
		}

		protected void SetIssue(DetectedIssue issue)
		{
			mTP.JobIssue(issue);
			Logger.LogMessage("Issue detector", "{0} [{1},{2},{3}]", issue, FreeBuffer, GrblBuffer, GrblBlock);

			if (issue > 0) //negative numbers indicate issue caused by the user, so must not be report to UI
				RiseIssueDetected(issue);
		}

		void RiseJogStateChange(bool jog)
		{
			if (JogStateChange != null)
			{
				if (syncro.InvokeRequired)
					syncro.BeginInvoke(new dlgJogStateChange(RiseJogStateChange), jog);
				else
					JogStateChange(jog);
			}
		}

		void RiseIssueDetected(DetectedIssue issue)
		{
			if (IssueDetected != null)
			{
				if (syncro.InvokeRequired)
					syncro.BeginInvoke(new dlgIssueDetector(RiseIssueDetected), issue);
				else
					IssueDetected(issue);
			}
		}

		void RiseMachineStatusChanged()
		{
			if (MachineStatusChanged != null)
			{
				if (syncro.InvokeRequired)
					syncro.BeginInvoke(new dlgOnMachineStatus(RiseMachineStatusChanged));
				else
					MachineStatusChanged();
			}
		}

		void RiseOverrideChanged()
		{
			if (OnOverrideChange != null)
			{
				if (syncro.InvokeRequired)
					syncro.BeginInvoke(new dlgOnOverrideChange(RiseOverrideChanged));
				else
					OnOverrideChange();
			}
		}

		void RiseOnFileLoading(long elapsed, string filename)
		{
			mTP.Reset();

			if (OnFileLoaded != null)
				OnFileLoading(elapsed, filename);
		}

		void RiseOnFileLoaded(long elapsed, string filename)
		{
			mTP.Reset();

			if (OnFileLoaded != null)
				OnFileLoaded(elapsed, filename);
		}

		public GrblFile LoadedFile
		{ get { return file; } }

		public void ReOpenFile(System.Windows.Forms.Form parent)
		{
			if (CanReOpenFile)
				OpenFile(parent, (string)Settings.GetObject("Core.LastOpenFile", null));
		}

		public static readonly System.Collections.Generic.List<string> ImageExtensions = new System.Collections.Generic.List<string>(new string[] { ".jpg", ".bmp", ".png", ".gif" });
		public void OpenFile(System.Windows.Forms.Form parent, string filename = null, bool append = false)
		{
			if (!CanLoadNewFile) return;

			try
			{
				if (filename == null)
				{
					using (System.Windows.Forms.OpenFileDialog ofd = new System.Windows.Forms.OpenFileDialog())
					{
						//pre-select last file if exist
						string lastFN = (string)Settings.GetObject("Core.LastOpenFile", null);
						if (lastFN != null && System.IO.File.Exists(lastFN))
							ofd.FileName = lastFN;

						ofd.Filter = "Any supported file|*.nc;*.cnc;*.tap;*.gcode;*.ngc;*.bmp;*.png;*.jpg;*.gif;*.svg|GCODE Files|*.nc;*.cnc;*.tap;*.gcode;*.ngc|Raster Image|*.bmp;*.png;*.jpg;*.gif|Vector Image (experimental)|*.svg";
						ofd.CheckFileExists = true;
						ofd.Multiselect = false;
						ofd.RestoreDirectory = true;
						if (ofd.ShowDialog() == System.Windows.Forms.DialogResult.OK)
							filename = ofd.FileName;
					}
				}
				if (filename != null)
				{
					Logger.LogMessage("OpenFile", "Open {0}", filename);
					Settings.SetObject("Core.LastOpenFile", filename);

					if (ImageExtensions.Contains(System.IO.Path.GetExtension(filename).ToLowerInvariant())) //import raster image
					{
						try
						{
							RasterConverter.RasterToLaserForm.CreateAndShowDialog(this, filename, parent, append);
							UsageCounters.RasterFile++;
						}
						catch (Exception ex)
						{ Logger.LogException("RasterImport", ex); }
					}
					else if (System.IO.Path.GetExtension(filename).ToLowerInvariant() == ".svg")
					{
						try
						{
							SvgConverter.SvgToGCodeForm.CreateAndShowDialog(this, filename, parent, append);
							UsageCounters.SvgFile++;
						}
						catch (Exception ex)
						{ Logger.LogException("SvgImport", ex); }
					}
					else //load GCODE file
					{
						System.Windows.Forms.Cursor.Current = System.Windows.Forms.Cursors.WaitCursor;

						try
						{
							file.LoadFile(filename, append);
							UsageCounters.GCodeFile++;
						}
						catch (Exception ex)
						{ Logger.LogException("GCodeImport", ex); }

						System.Windows.Forms.Cursor.Current = System.Windows.Forms.Cursors.Default;
					}
				}
			}
			catch (Exception ex)
			{
				Logger.LogException("OpenFile", ex);
			}
		}

		public void SaveProgram()
		{
			if (HasProgram)
			{
				string filename = null;
				using (System.Windows.Forms.SaveFileDialog ofd = new System.Windows.Forms.SaveFileDialog())
				{
					string lastFN = (string)Settings.GetObject("Core.LastOpenFile", null);
					if (lastFN != null)
					{
						string fn = System.IO.Path.GetFileNameWithoutExtension(lastFN);
						string path = System.IO.Path.GetDirectoryName(lastFN);
						ofd.FileName = System.IO.Path.Combine(path, fn + ".nc");
					}

					ofd.Filter = "GCODE Files|*.nc";
					ofd.AddExtension = true;
					ofd.RestoreDirectory = true;
					if (ofd.ShowDialog() == System.Windows.Forms.DialogResult.OK)
						filename = ofd.FileName;
				}

				if (filename != null)
					file.SaveProgram(filename);
			}
		}

		public virtual void RefreshConfig()
		{
			if (mMachineStatus == MacStatus.Idle)
			{
				try
				{
					GrblConf conf = new GrblConf(GrblVersion);
					GrblCommand cmd = new GrblCommand("$$");

					lock (this)
					{
						mSentPtr = new System.Collections.Generic.List<IGrblRow>(); //assign sent queue
						mQueuePtr = new System.Collections.Generic.Queue<GrblCommand>();
						mQueuePtr.Enqueue(cmd);
					}

					Tools.PeriodicEventTimer WaitResponseTimeout = new Tools.PeriodicEventTimer(TimeSpan.FromSeconds(10), true);

					//resta in attesa dell'invio del comando e della risposta
					while (cmd.Status == GrblCommand.CommandStatus.Queued || cmd.Status == GrblCommand.CommandStatus.WaitingResponse)
					{
						if (WaitResponseTimeout.Expired)
							throw new TimeoutException("No response received from grbl!");
						else
							System.Threading.Thread.Sleep(10);
					}

					if (cmd.Status == GrblCommand.CommandStatus.ResponseGood)
					{
						//attendi la ricezione di tutti i parametri
						long tStart = Tools.HiResTimer.TotalMilliseconds;
						long tLast = tStart;
						int counter = mSentPtr.Count;
						int target = conf.ExpectedCount + 1; //il +1 è il comando $$

						//finché ne devo ricevere ancora && l'ultima risposta è più recente di 500mS && non sono passati più di 5s totali
						while (mSentPtr.Count < target && Tools.HiResTimer.TotalMilliseconds - tLast < 500 && Tools.HiResTimer.TotalMilliseconds - tStart < 5000)
						{
							if (mSentPtr.Count != counter)
							{ tLast = Tools.HiResTimer.TotalMilliseconds; counter = mSentPtr.Count; }
							else
								System.Threading.Thread.Sleep(10);
						}

						foreach (IGrblRow row in mSentPtr)
						{
							if (row is GrblMessage)
							{
								string msg = row.GetMessage(); //"$0=10 (Step pulse time)"
								int num = int.Parse(msg.Split('=')[0].Substring(1));
								decimal val = decimal.Parse(msg.Split('=')[1].Split(' ')[0], System.Globalization.NumberFormatInfo.InvariantInfo);
								conf.Add(num, val);
							}
						}

						if (conf.Count >= conf.ExpectedCount)
							Configuration = conf;
						else
							throw new TimeoutException(string.Format("Wrong number of config param found! ({0}/{1})", conf.Count, conf.ExpectedCount));
					}
				}
				catch (Exception ex)
				{
					Logger.LogException("Refresh Config", ex);
					throw (ex);
				}
				finally
				{
					lock (this)
					{
						mQueuePtr = mQueue;
						mSentPtr = mSent; //restore queue
					}
				}
			}
		}

		public class WriteConfigException : Exception
		{
			private System.Collections.Generic.List<IGrblRow> ErrorLines = new System.Collections.Generic.List<IGrblRow>();

			public WriteConfigException(System.Collections.Generic.List<IGrblRow> mSentPtr)
			{
				foreach (IGrblRow row in mSentPtr)
					if (row is GrblCommand)
						if (((GrblCommand)row).Status != GrblCommand.CommandStatus.ResponseGood)
							ErrorLines.Add(row);
			}

			public override string Message
			{
				get
				{
					string rv = "";
					foreach (IGrblRow r in ErrorLines)
						rv += string.Format("{0} {1}\n", r.GetMessage(), r.GetResult(true, false));
					return rv.Trim();
				}
			}

			public System.Collections.Generic.List<IGrblRow> Errors
			{ get { return ErrorLines; } }
		}

		public void WriteConfig(System.Collections.Generic.List<GrblConf.GrblConfParam> config)
		{
			if (mMachineStatus == MacStatus.Idle)
			{
				lock (this)
				{
					mSentPtr = new System.Collections.Generic.List<IGrblRow>(); //assign sent queue
					mQueuePtr = new System.Collections.Generic.Queue<GrblCommand>();

					foreach (GrblConf.GrblConfParam p in config)
						mQueuePtr.Enqueue(new GrblCommand(string.Format("${0}={1}", p.Number, p.Value.ToString(System.Globalization.NumberFormatInfo.InvariantInfo))));
				}

				try
				{
					while (com.IsOpen && (mQueuePtr.Count > 0 || mPending.Count > 0)) //resta in attesa del completamento della comunicazione
						;

					int errors = 0;
					foreach (IGrblRow row in mSentPtr)
					{
						if (row is GrblCommand)
							if (((GrblCommand)row).Status != GrblCommand.CommandStatus.ResponseGood)
								errors++;
					}

					if (errors > 0)
						throw new WriteConfigException(mSentPtr);
				}
				catch (Exception ex)
				{
					Logger.LogException("Write Config", ex);
					throw (ex);
				}
				finally
				{
					lock (this)
					{
						mQueuePtr = mQueue;
						mSentPtr = mSent; //restore queue
					}
				}
			}
		}


		public void RunProgram()
		{
			if (CanSendFile)
			{
				if (mTP.Executed == 0 || mTP.Executed == mTP.Target) //mai iniziato oppure correttamente finito
					RunProgramFromStart(false, true);
				else
					UserWantToContinue();
			}
		}

		public void AbortProgram()
		{
			if (CanAbortProgram)
			{
				try
				{
					Logger.LogMessage("ManualAbort", "Program aborted by user action!");

					SetIssue(DetectedIssue.ManualAbort);
					mTP.JobEnd();

					lock (this)
					{
						mQueue.Clear(); //flush the queue of item to send
						mQueue.Enqueue(new GrblCommand("M5")); //shut down laser
					}
				}
				catch (Exception ex)
				{
					Logger.LogException("Abort Program", ex);
				}

			}
		}

		public void RunProgramFromPosition()
		{
			if (CanSendFile)
			{
				bool homing = false;
				int position = LaserGRBL.RunFromPositionForm.CreateAndShowDialog(LoadedFile.Count, Configuration.HomingEnabled, out homing);
				if (position >= 0)
					ContinueProgramFromKnown(position, homing, false);
			}
		}

		private void UserWantToContinue()
		{
			bool setwco = mWCO == GPoint.Zero && mTP.LastKnownWCO != GPoint.Zero;
			bool homing = MachinePosition == GPoint.Zero && mTP.LastIssue != DetectedIssue.ManualAbort && mTP.LastIssue != DetectedIssue.ManualReset; //potrebbe essere dovuto ad un hard reset -> posizione non affidabile
			int position = LaserGRBL.ResumeJobForm.CreateAndShowDialog(mTP.Executed, mTP.Sent, mTP.Target, mTP.LastIssue, Configuration.HomingEnabled, homing, out homing, setwco, setwco, out setwco, mTP.LastKnownWCO);

			if (position == 0)
				RunProgramFromStart(homing);
			if (position > 0)
				ContinueProgramFromKnown(position, homing, setwco);
		}

		private void RunProgramFromStart(bool homing, bool first = false, bool pass = false)
		{
			lock (this)
			{
				ClearQueue(true);

				mTP.Reset();

				if (homing)
				{
					Logger.LogMessage("EnqueueProgram", "Push Homing ($H)");
					mQueuePtr.Enqueue(new GrblCommand("$H"));
				}

				if (first)
				{
					Logger.LogMessage("EnqueueProgram", "Push Header");
					ExecuteCustombutton((string)Settings.GetObject("GCode.CustomHeader", GrblCore.GCODE_STD_HEADER));
				}

				if (pass)
				{
					Logger.LogMessage("EnqueueProgram", "Push Passes");
					ExecuteCustombutton((string)Settings.GetObject("GCode.CustomPasses", GrblCore.GCODE_STD_PASSES));
				}
				

				Logger.LogMessage("EnqueueProgram", "Push File, {0} lines", file.Count);
				foreach (GrblCommand cmd in file)
					mQueuePtr.Enqueue(cmd.Clone() as GrblCommand);

				mTP.JobStart(LoadedFile, mQueuePtr);
				Logger.LogMessage("EnqueueProgram", "Running program, {0} lines", file.Count);
			}
		}

		private void ContinueProgramFromKnown(int position, bool homing, bool setwco)
		{
			lock (this)
			{

				ClearQueue(false); //lascia l'eventuale lista delle cose già mandate, se ce l'hai ancora

				mSentPtr.Add(new GrblMessage(string.Format("[resume from #{0}]", position + 1), false));
				Logger.LogMessage("ResumeProgram", "Resume program from #{0}", position + 1);

				GrblCommand.StatePositionBuilder spb = new GrblCommand.StatePositionBuilder();

				if (homing) mQueuePtr.Enqueue(new GrblCommand("$H"));

				if (setwco)
				{
					//compute current point and set offset
					GPoint pos = homing ? GPoint.Zero : MachinePosition;
					GPoint wco = mTP.LastKnownWCO;
					GPoint cur = pos - wco;
					mQueue.Enqueue(new GrblCommand(String.Format("G92 X{0} Y{1} Z{2}", cur.X.ToString(System.Globalization.CultureInfo.InvariantCulture), cur.Y.ToString(System.Globalization.CultureInfo.InvariantCulture), cur.Z.ToString(System.Globalization.CultureInfo.InvariantCulture))));
				}

				for (int i = 0; i < position && i < file.Count; i++) //analizza fino alla posizione
					spb.AnalyzeCommand(file[i], false);

				mQueuePtr.Enqueue(new GrblCommand("G90")); //absolute coordinate
				mQueuePtr.Enqueue(new GrblCommand(string.Format("M5 G0 {0} {1} {2} {3} {4}", spb.X, spb.Y, spb.Z, spb.F, spb.S))); //fast go to the computed position with laser off and set speed and power
				mQueuePtr.Enqueue(new GrblCommand(spb.GetSettledModals()));

				mTP.JobContinue(LoadedFile, position, mQueuePtr.Count);

				for (int i = position; i < file.Count; i++) //enqueue remaining commands
				{
					if (spb != null) //check the very first movement command and ensure modal MotionMode is settled
					{
						GrblCommand cmd = file[i].Clone() as GrblCommand;
						cmd.BuildHelper();
						if (cmd.IsMovement && cmd.G == null)
							mQueuePtr.Enqueue(new GrblCommand(spb.MotionMode, cmd));
						else
							mQueuePtr.Enqueue(cmd);
						cmd.DeleteHelper();
						spb = null; //only the first time
					}
					else
					{
						mQueuePtr.Enqueue(file[i].Clone() as GrblCommand);
					}
				}
			}
		}

		public bool HasProgram
		{ get { return file != null && file.Count > 0; } }

		public void EnqueueCommand(GrblCommand cmd)
		{
			lock (this)
			{ mQueuePtr.Enqueue(cmd.Clone() as GrblCommand); }
		}

		public void Configure(ComWrapper.WrapperType wraptype, params object[] conf)
		{
			if (wraptype == ComWrapper.WrapperType.UsbSerial && (com == null || com.GetType() != typeof(ComWrapper.UsbSerial)))
				com = new ComWrapper.UsbSerial();
			else if (wraptype == ComWrapper.WrapperType.Telnet && (com == null || com.GetType() != typeof(ComWrapper.Telnet)))
				com = new ComWrapper.Telnet();
			else if (wraptype == ComWrapper.WrapperType.LaserWebESP8266 && (com == null || com.GetType() != typeof(ComWrapper.LaserWebESP8266)))
				com = new ComWrapper.LaserWebESP8266();
			else if (wraptype == ComWrapper.WrapperType.Emulator && (com == null || com.GetType() != typeof(ComWrapper.Emulator)))
				com = new ComWrapper.Emulator();

			com.Configure(conf);
		}

		public void OpenCom()
		{
			try
			{
				BUFFER_SIZE = 127; //reset to default buffer size
				SetStatus(MacStatus.Connecting);
				connectStart = Tools.HiResTimer.TotalMilliseconds;

				if (!com.IsOpen)
				{
					com.Open();
				}

				lock (this)
				{
					RX.Start();
					TX.Start();
				}
			}
			catch (Exception ex)
			{
				Logger.LogMessage("OpenCom", "Error: {0}", ex.Message);
				SetStatus(MacStatus.Disconnected);
				com.Close(true);

				System.Windows.Forms.MessageBox.Show(ex.Message, Strings.BoxConnectErrorTitle, System.Windows.Forms.MessageBoxButtons.OK, System.Windows.Forms.MessageBoxIcon.Error);
			}
		}

		public void CloseCom(bool user)
		{
			if (mTP.LastIssue == DetectedIssue.Unknown && MachineStatus == MacStatus.Run && InProgram)
				SetIssue(user ? DetectedIssue.ManualDisconnect : DetectedIssue.UnexpectedDisconnect);

			try
			{
				if (com.IsOpen)
					com.Close(!user);

				mBuffer = 0;
				mTP.JobEnd();

				TX.Stop();
				RX.Stop();

				lock (this)
				{ ClearQueue(false); } //non resettare l'elenco delle cose mandate così da non sbiancare la lista

				SetStatus(MacStatus.Disconnected);
			}
			catch (Exception ex)
			{
				Logger.LogException("CloseCom", ex);
			}
		}

		public bool IsOpen
		{ get { return mMachineStatus != MacStatus.Disconnected; } }

		#region Comandi immediati

		public void CycleStartResume(bool auto)
		{
			if (CanResumeHold)
			{
				mHoldByUserRequest = false;
				SendImmediate(126);
			}
		}

		public void FeedHold(bool auto)
		{
			if (CanFeedHold)
			{
				mHoldByUserRequest = !auto;
				SendImmediate(33);
			}
		}

		public void SafetyDoor()
		{ SendImmediate(64); }

		// GRBL & smoothie : Send "?" to retrieve position
		// MarlinCore : Override : Send "M114\n"
		protected virtual void QueryPosition()
		{ SendImmediate(63, true); }

		public void GrblReset() //da comando manuale esterno (pulsante)
		{
			if (CanResetGrbl)
			{
				if (mTP.LastIssue == DetectedIssue.Unknown && MachineStatus == MacStatus.Run && InProgram)
					SetIssue(DetectedIssue.ManualReset);
				InternalReset(true);
			}
		}

		private void InternalReset(bool device)
		{
			lock (this)
			{
				ClearQueue(true);
				mBuffer = 0;
				mTP.JobEnd();
				mCurOvLinear = mCurOvRapids = mCurOvPower = 100;
				mTarOvLinear = mTarOvRapids = mTarOvPower = 100;

				if (device) SendBoardResetCommand();
			}
			RiseOverrideChanged();
		}

        protected virtual void SendBoardResetCommand()
        {
            SendImmediate(24);
        }

        public virtual void SendImmediate(byte b, bool mute = false)
		{
			try
			{
				if (!mute) Logger.LogMessage("SendImmediate", "Send Immediate Command [0x{0:X}]", b);

				lock (this)
				{ if (com.IsOpen) com.Write(b); }
			}
			catch (Exception ex)
			{ Logger.LogException("SendImmediate", ex); }
		}

		#endregion

		#region Public Property

		public int ProgramTarget
		{ get { return mTP.Target; } }

		public int ProgramSent
		{ get { return mTP.Sent; } }

		public int ProgramExecuted
		{ get { return mTP.Executed; } }

		public TimeSpan ProgramTime
		{ get { return mTP.TotalJobTime; } }

		public TimeSpan ProjectedTime
		{ get { return mTP.ProjectedTarget; } }

		public MacStatus MachineStatus
		{ get { return mMachineStatus; } }

		public bool InProgram
		{ get { return mTP.InProgram; } }

		public GPoint MachinePosition
		{ get { return mMPos; } }

		public GPoint WorkPosition //WCO = MPos - WPos
		{ get { return mMPos - mWCO; } }

		public GPoint WorkingOffset
		{ get { return mWCO; } }

		public int Executed
		{ get { return mSent.Count; } }

		public System.Collections.Generic.List<IGrblRow> SentCommand(int index, int count)
		{
			index = Math.Min(index, mSent.Count - 1);       //force index to be in range
			count = Math.Min(count, mSent.Count - index);   //force count to be in range

			if (index >= 0 && count > 0)
				return mSent.GetRange(index, count);
			else
				return new System.Collections.Generic.List<IGrblRow>();
		}
		#endregion

		#region Grbl Version Support

		public bool SupportRTO
		{ get { return GrblVersion != null && GrblVersion >= new GrblVersionInfo(1, 1); } }

		public virtual bool SupportTrueJogging
		{ get { return GrblVersion != null && GrblVersion >= new GrblVersionInfo(1, 1); } }

		public bool SupportCSV
		{ get { return GrblVersion != null && GrblVersion >= new GrblVersionInfo(1, 1); } }

		public bool SupportOverride
		{ get { return GrblVersion != null && GrblVersion >= new GrblVersionInfo(1, 1); } }

        public bool SupportLaserMode
        { get { return GrblVersion != null && GrblVersion >= new GrblVersionInfo(1, 1); } }

        #endregion

        public bool JogEnabled
		{
			get
			{
				if (SupportTrueJogging)
					return IsOpen && (MachineStatus == GrblCore.MacStatus.Idle || MachineStatus == GrblCore.MacStatus.Jog);
				else
					return IsOpen && (MachineStatus == GrblCore.MacStatus.Idle || MachineStatus == GrblCore.MacStatus.Run) && !InProgram;
			}
		}

        internal void EnqueueZJog(JogDirection dir, decimal step)
        {
            if (JogEnabled)
            {
                if (SupportTrueJogging)
                    DoJogV11(dir, step);
                else
                    EmulateJogV09(dir, step); //immediato
            }
        }

        public void BeginJog(JogDirection dir) //da chiamare su ButtonDown
		{
			if (JogEnabled)
			{
				if (SupportTrueJogging)
					DoJogV11(dir, JogStep);
				else
					EmulateJogV09(dir, JogStep);
			}
		}

		private void EmulateJogV09(JogDirection dir, decimal step) //emulate jog using plane G-Code
		{
			if (dir == JogDirection.Home)
			{
                EnqueueCommand(new GrblCommand(string.Format("G90")));
                EnqueueCommand(new GrblCommand(string.Format("G0X0Y0Z0F{0}", JogSpeed)));
			}
			else
			{
				string cmd = "G0";

				if (dir == JogDirection.NE || dir == JogDirection.E || dir == JogDirection.SE)
					cmd += $"X{step.ToString("0.0", NumberFormatInfo.InvariantInfo)}";
				if (dir == JogDirection.NW || dir == JogDirection.W || dir == JogDirection.SW)
					cmd += $"X-{step.ToString("0.0", NumberFormatInfo.InvariantInfo)}";
				if (dir == JogDirection.NW || dir == JogDirection.N || dir == JogDirection.NE)
					cmd += $"Y{step.ToString("0.0", NumberFormatInfo.InvariantInfo)}";
				if (dir == JogDirection.SW || dir == JogDirection.S || dir == JogDirection.SE)
					cmd += $"Y-{step.ToString("0.0", NumberFormatInfo.InvariantInfo)}";
                if (dir == JogDirection.Zdown)
                    cmd += $"Z-{step.ToString("0.0", NumberFormatInfo.InvariantInfo)}";
                if (dir == JogDirection.Zup)
                    cmd += $"Z{step.ToString("0.0", NumberFormatInfo.InvariantInfo)}";

                cmd += $"F{JogSpeed}";

				EnqueueCommand(new GrblCommand("G91"));
				EnqueueCommand(new GrblCommand(cmd));
				EnqueueCommand(new GrblCommand("G90"));
			}
		}

		private void DoJogV11(JogDirection dir, decimal step)
		{
            if (ContinuosJogEnabled && dir != JogDirection.Zdown && dir != JogDirection.Zup) //se C.J. e non Z => prenotato
            {
                mPrenotedJogDirection = dir;
                //lo step è quello configurato
            }
            else //non è CJ o non è Z => immediate enqueue jog command
            {
                mPrenotedJogDirection = JogDirection.None;

                if (dir == JogDirection.Home)
                    EnqueueCommand(new GrblCommand(string.Format("$J=G90X0Y0Z0F{0}", JogSpeed)));
                else
                    EnqueueCommand(GetRelativeJogCommandv11(dir, step));
            }
		}

		private GrblCommand GetRelativeJogCommandv11(JogDirection dir, decimal step)
		{
			string cmd = "$J=G91";
			if (dir == JogDirection.NE || dir == JogDirection.E || dir == JogDirection.SE)
				cmd += $"X{step.ToString("0.0", NumberFormatInfo.InvariantInfo)}";
			if (dir == JogDirection.NW || dir == JogDirection.W || dir == JogDirection.SW)
				cmd += $"X-{step.ToString("0.0", NumberFormatInfo.InvariantInfo)}";
			if (dir == JogDirection.NW || dir == JogDirection.N || dir == JogDirection.NE)
				cmd += $"Y{step.ToString("0.0", NumberFormatInfo.InvariantInfo)}";
			if (dir == JogDirection.SW || dir == JogDirection.S || dir == JogDirection.SE)
				cmd += $"Y-{step.ToString("0.0", NumberFormatInfo.InvariantInfo)}";
            if (dir == JogDirection.Zdown)
                cmd += $"Z-{step.ToString("0.0", NumberFormatInfo.InvariantInfo)}";
            if (dir == JogDirection.Zup)
                cmd += $"Z{step.ToString("0.0", NumberFormatInfo.InvariantInfo)}";

            cmd += $"F{JogSpeed}";
			return new GrblCommand(cmd);
		}

		private GrblCommand GetContinuosJogCommandv11(JogDirection dir)
		{
			string cmd = "$J=G53";
			if (dir == JogDirection.NE || dir == JogDirection.E || dir == JogDirection.SE)
				cmd += $"X{Configuration.TableWidth.ToString("0.0", NumberFormatInfo.InvariantInfo)}";
			if (dir == JogDirection.NW || dir == JogDirection.W || dir == JogDirection.SW)
				cmd += $"X{0.ToString("0.0", NumberFormatInfo.InvariantInfo)}";
			if (dir == JogDirection.NW || dir == JogDirection.N || dir == JogDirection.NE)
				cmd += $"Y{Configuration.TableHeight.ToString("0.0", NumberFormatInfo.InvariantInfo)}";
			if (dir == JogDirection.SW || dir == JogDirection.S || dir == JogDirection.SE)
				cmd += $"Y{0.ToString("0.0", NumberFormatInfo.InvariantInfo)}";
			cmd += $"F{JogSpeed}";
			return new GrblCommand(cmd);
		}

		public void EndJogV11() //da chiamare su ButtonUp
		{
            mPrenotedJogDirection = JogDirection.Abort;
		}

		private void PushJogCommand()
		{
			if (SupportTrueJogging && mPrenotedJogDirection != JogDirection.None && mPending.Count == 0)
			{
				if (mPrenotedJogDirection == JogDirection.Abort)
				{
					if (ContinuosJogEnabled)
						SendImmediate(0x85);
				}
				else if (mPrenotedJogDirection == JogDirection.Home)
				{
                    EnqueueCommand(new GrblCommand(string.Format("$J=G90X0Y0Z0F{0}", JogSpeed)));
				}
				else
				{
					if (ContinuosJogEnabled)
						EnqueueCommand(GetContinuosJogCommandv11(mPrenotedJogDirection));
					else
						EnqueueCommand(GetRelativeJogCommandv11(mPrenotedJogDirection, JogStep));
				}

				mPrenotedJogDirection = JogDirection.None;
			}
		}


		private void StartTX()
		{
			lock (this)
			{
				// No soft reset when opening COM port for smoothieware
				if (Type != Firmware.Smoothie)
					InternalReset((bool)Settings.GetObject("Reset Grbl On Connect", true));

				InitializeBoard();
				QueryTimer.Start();
			}
		}

		protected virtual void InitializeBoard()
		{
			QueryPosition();
		}

		protected void ThreadTX()
		{
			lock (this)
			{
				try
				{
					if (MachineStatus == MacStatus.Connecting && Tools.HiResTimer.TotalMilliseconds - connectStart > 10000)
						OnConnectTimeout();

					if (!TX.MustExitTH())
					{
						PushJogCommand();

						if (CanSend())
							SendLine();

						ManageCoolingCycles();
					}

					if (QueryTimer.Expired)
						QueryPosition();

					DetectHang();

					TX.SleepTime = CanSend() ? CurrentThreadingMode.TxShort : CurrentThreadingMode.TxLong;
					QueryTimer.Period = TimeSpan.FromMilliseconds(CurrentThreadingMode.StatusQuery);
				}
				catch (Exception ex)
				{ Logger.LogException("ThreadTX", ex); }
			}
		}

		// Override by Marlin
		protected virtual void DetectHang()
		{
			if (mTP.LastIssue == DetectedIssue.Unknown && MachineStatus == MacStatus.Run && InProgram)
			{
				//bool executingM4 = false;
				//if (mPending.Count > 0)
				//{
				//	GrblCommand cur = mPending.Peek();
				//	cur.BuildHelper();
				//	executingM4 = cur.IsPause;
				//	cur.DeleteHelper();
				//}

				bool noQueryResponse = debugLastStatusDelay.ElapsedTime > TimeSpan.FromTicks(QueryTimer.Period.Ticks * 10) && debugLastStatusDelay.ElapsedTime > TimeSpan.FromSeconds(5);
				//bool noMovement = !executingM4 && debugLastMoveDelay.ElapsedTime > TimeSpan.FromSeconds(10);

				if (noQueryResponse)
					SetIssue(DetectedIssue.StopResponding);
				//else if (noMovement)
				//	SetIssue(DetectedIssue.StopMoving);
			}
		}


		private void OnConnectTimeout()
		{
			if (com.IsOpen)
			{
				Logger.LogMessage("OpenCom", "Connection timeout!");
				com.Close(true); //this cause disconnection from RX thread ("ReadLineOrDisconnect")
			}
		}

		private bool CanSend()
		{
			GrblCommand next = PeekNextCommand();
			return next != null && HasSpaceInBuffer(next);
		}

		private GrblCommand PeekNextCommand()
		{
			if (mPending.Count > 0 && mPending.Peek().IsWriteEEPROM) //if managing eeprom write act like sync
				return null;
			else if (CurrentStreamingMode == StreamingMode.Buffered && mQueuePtr.Count > 0) //sono buffered e ho roba da trasmettere
				return mQueuePtr.Peek();
			else if (CurrentStreamingMode != StreamingMode.Buffered && mPending.Count == 0) //sono sync e sono vuoto
				if (mRetryQueue != null) return mRetryQueue;
				else if (mQueuePtr.Count > 0) return mQueuePtr.Peek();
				else return null;
			else
				return null;
		}

		private void RemoveManagedCommand()
		{
			if (mRetryQueue != null)
				mRetryQueue = null;
			else
				mQueuePtr.Dequeue();
		}

		private bool HasSpaceInBuffer(GrblCommand command)
		{ return (mBuffer + command.SerialData.Length) <= BUFFER_SIZE; }

		private void SendLine()
		{
			GrblCommand tosend = PeekNextCommand();
			if (tosend != null)
			{
				try
				{

					tosend.BuildHelper();

					tosend.SetSending();
					mSentPtr.Add(tosend);
					mPending.Enqueue(tosend);
					RemoveManagedCommand();

					mBuffer += tosend.SerialData.Length;
					com.Write(tosend.SerialData);

					if (mTP.InProgram)
						mTP.JobSent();

					debugLastMoveDelay.Start();
				}
				catch (Exception ex)
				{
					if (tosend != null) Logger.LogMessage("SendLine", "Error sending [{0}] command: {1}", tosend.Command, ex.Message);
					//Logger.LogException("SendLine", ex);
				}
				finally { tosend.DeleteHelper(); }
			}
		}

		public int UsedBuffer
		{ get { return mBuffer; } }

		public int FreeBuffer
		{ get { return BUFFER_SIZE - mBuffer; } }

		public int BufferSize
		{ get { return BUFFER_SIZE; } }

		public int GrblBlock
		{ get { return mGrblBlocks; } }

		public int GrblBuffer
		{ get { return mGrblBuffer; } }

		void ThreadRX()
		{
			try
			{
				string rline = null;
				if ((rline = WaitComLineOrDisconnect()) != null)
				{
					if (rline.Length > 0)
					{
						lock (this)
<<<<<<< HEAD
						{
							if (IsCommandReplyMessage(rline))
								ManageCommandResponse(rline);
							else if (IsRealtimeStatusMessage(rline))
								ManageRealTimeStatus(rline);
							else if (IsWelcomeMessage(rline))
								ManageWelcomeMessage(rline);
							else
								ManageGenericMessage(rline);
						}
					}
=======
                        {
                            if (IsCommandReplyMessage(rline))
                                ManageCommandResponse(rline);
                            else if (IsRealtimeStatusMessage(rline))
                                ManageRealTimeStatus(rline);
                            else if (IsWelcomeMessage(rline))
                                ManageWelcomeMessage(rline);
                            else
                                ManageGenericMessage(rline);
                        }
                    }
>>>>>>> 309ad80b
				}

				RX.SleepTime = HasIncomingData() ? CurrentThreadingMode.RxShort : CurrentThreadingMode.RxLong;
			}
			catch (Exception ex)
			{ Logger.LogException("ThreadRX", ex); }
		}

        private bool IsCommandReplyMessage(string rline)
        {
            return rline.ToLower().StartsWith("ok") || rline.ToLower().StartsWith("error");
        }

        private bool IsWelcomeMessage(string rline)
        {
            return rline.StartsWith("Grbl ");
        }

        // Return true if message received start with < and finish by >
        // Overrided by Marlin
        protected virtual bool IsRealtimeStatusMessage(string rline)
		{
			return rline.StartsWith("<") && rline.EndsWith(">");
		}

		private void ManageGenericMessage(string rline)
		{
			try { mSentPtr.Add(new GrblMessage(rline, SupportCSV)); }
			catch (Exception ex)
			{
				Logger.LogMessage("GenericMessage", "Ex on [{0}] message", rline);
				Logger.LogException("GenericMessage", ex);
			}
		}

		private void ManageWelcomeMessage(string rline)
		{
			//Grbl vX.Xx ['$' for help]
			try
			{
				int maj = int.Parse(rline.Substring(5, 1));
				int min = int.Parse(rline.Substring(7, 1));
				char build = rline.Substring(8, 1).ToCharArray()[0];
				GrblVersion = new GrblVersionInfo(maj, min, build);

				DetectUnexpectedReset();
				OnStartupMessage();
			}
			catch (Exception ex)
			{
				Logger.LogMessage("VersionInfo", "Ex on [{0}] message", rline);
				Logger.LogException("VersionInfo", ex);
			}
			mSentPtr.Add(new GrblMessage(rline, false));
		}

		private void OnStartupMessage() //resetta tutto, così funziona anche nel caso di hard-unexpected reset
		{
			lock (this)
			{
				ClearQueue(false);
				mBuffer = 0;
				mTP.JobEnd();
				mCurOvLinear = mCurOvRapids = mCurOvPower = 100;
				mTarOvLinear = mTarOvRapids = mTarOvPower = 100;
			}
			RiseOverrideChanged();
		}

		private void DetectUnexpectedReset()
		{
			if (mTP.LastIssue == DetectedIssue.Unknown && MachineStatus == MacStatus.Run && InProgram)
				SetIssue(DetectedIssue.UnexpectedReset);
		}

		private GrblVersionInfo StatusReportVersion(string rline)
		{
			//if version is known -> return version
			if (GrblVersion != null)
				return GrblVersion;

			//else guess from rline
			//the check of Pin: is due to compatibility with 1.0c https://github.com/arkypita/LaserGRBL/issues/317
			if (rline.Contains("|") && !rline.Contains("Pin:"))
				return new GrblVersionInfo(1, 1);
			else if (rline.Contains("|") && rline.Contains("Pin:"))
				return new GrblVersionInfo(1, 0, 'c');
			else
				return new GrblVersionInfo(0, 9);
		}

		protected virtual void ManageRealTimeStatus(string rline)
		{
			try
			{
				debugLastStatusDelay.Start();

				rline = rline.Substring(1, rline.Length - 2);

				GrblVersionInfo rversion = StatusReportVersion(rline);
				if (rversion > new GrblVersionInfo(1, 1))
				{
					//grbl > 1.1 - https://github.com/gnea/grbl/wiki/Grbl-v1.1-Interface#real-time-status-reports
					string[] arr = rline.Split("|".ToCharArray());

					ParseMachineStatus(arr[0]);

					for (int i = 1; i < arr.Length; i++)
					{
						if (arr[i].StartsWith("Ov:"))
							ParseOverrides(arr[i]);
						else if (arr[i].StartsWith("Bf:"))
							ParseBf(arr[i]);
						else if (arr[i].StartsWith("WPos:"))
							ParseWPos(arr[i]);
						else if (arr[i].StartsWith("MPos:"))
							ParseMPos(arr[i]);
						else if (arr[i].StartsWith("WCO:"))
							ParseWCO(arr[i]);
						else if (arr[i].StartsWith("FS:"))
							ParseFS(arr[i]);
						else if (arr[i].StartsWith("F:"))
							ParseF(arr[i]);
					}
				}
				else //<Idle,MPos:0.000,0.000,0.000,WPos:0.000,0.000,0.000>
				{
					string[] arr = rline.Split(",".ToCharArray());

					if (arr.Length > 0)
						ParseMachineStatus(arr[0]);
					if (arr.Length > 3)
						SetMPosition(new GPoint(float.Parse(arr[1].Substring(5, arr[1].Length - 5), System.Globalization.NumberFormatInfo.InvariantInfo), float.Parse(arr[2], System.Globalization.NumberFormatInfo.InvariantInfo), float.Parse(arr[3], System.Globalization.NumberFormatInfo.InvariantInfo)));
					if (arr.Length > 6)
						ComputeWCO(new GPoint(float.Parse(arr[4].Substring(5, arr[4].Length - 5), System.Globalization.NumberFormatInfo.InvariantInfo), float.Parse(arr[5], System.Globalization.NumberFormatInfo.InvariantInfo), float.Parse(arr[6], System.Globalization.NumberFormatInfo.InvariantInfo)));
				}
			}
			catch (Exception ex)
			{
				Logger.LogMessage("RealTimeStatus", "Ex on [{0}] message", rline);
				Logger.LogException("RealTimeStatus", ex);
			}
		}

		private void ComputeWCO(GPoint wpos) //WCO = MPos - WPos
		{
			SetWCO(mMPos - wpos);
		}

		private void ParseWCO(string p)
		{
			string wco = p.Substring(4, p.Length - 4);
			string[] xyz = wco.Split(",".ToCharArray());
			SetWCO(new GPoint(ParseFloat(xyz[0]), ParseFloat(xyz[1]), ParseFloat(xyz[2])));
		}

		private void ParseWPos(string p)
		{
			string wpos = p.Substring(5, p.Length - 5);
			string[] xyz = wpos.Split(",".ToCharArray());
			SetMPosition(mWCO + new GPoint(ParseFloat(xyz[0]), ParseFloat(xyz[1]), ParseFloat(xyz[2])));
		}

		private void ParseMPos(string p)
		{
			string mpos = p.Substring(5, p.Length - 5);
			string[] xyz = mpos.Split(",".ToCharArray());
			SetMPosition(new GPoint(ParseFloat(xyz[0]), ParseFloat(xyz[1]), ParseFloat(xyz[2])));
		}

		protected static float ParseFloat(string value)
		{
			return float.Parse(value, NumberFormatInfo.InvariantInfo);
		}

		private void ParseBf(string p)
		{
			string bf = p.Substring(3, p.Length - 3);
			string[] ab = bf.Split(",".ToCharArray());

			mGrblBlocks = int.Parse(ab[0]);
			mGrblBuffer = int.Parse(ab[1]);

            if (stuckBufferCounter > 10 && mPending.Count > 0)
                ManageCommandResponse("ok");
            if (mGrblBuffer == BUFFER_SIZE && mPending.Count > 0)
                stuckBufferCounter++;
            if ((mGrblBuffer != BUFFER_SIZE) ||( mPending.Count == 0 && mGrblBuffer == BUFFER_SIZE))
                stuckBufferCounter = 0;

            EnlargeBuffer(mGrblBuffer);
		}

		private void EnlargeBuffer(int mGrblBuffer)
		{
			if (BUFFER_SIZE == 127) //act only to change default value at first event, do not re-act without a new connect
			{
				if (mGrblBuffer == 128) //Grbl v1.1 with enabled buffer report
					BUFFER_SIZE = 128;
                else if (mGrblBuffer == 255) //Grbl-Mega fixed
                    BUFFER_SIZE = 255;
                else if (mGrblBuffer == 256) //Grbl-Mega
					BUFFER_SIZE = 256;
				else if (mGrblBuffer == 10240) //Grbl-LPC
					BUFFER_SIZE = 10240;
			}
		}

		private void ParseFS(string p)
		{
			string sfs = p.Substring(3, p.Length - 3);
			string[] fs = sfs.Split(",".ToCharArray());
			SetFS(ParseFloat(fs[0]), ParseFloat(fs[1]));
		}

		protected virtual void ParseF(string p)
		{
			string f = p.Substring(2, p.Length - 2);
			SetFS(ParseFloat(f), 0);
		}

		protected void SetFS(float f, float s)
		{
			mCurF = f;
			mCurS = s;
		}

		protected void SetMPosition(GPoint pos)
		{
			if (pos != mMPos)
			{
				mMPos = pos;
				debugLastMoveDelay.Start();
			}
		}

		private void SetWCO(GPoint wco)
		{
			mWCO = wco;
			mTP.LastKnownWCO = wco; //remember last wco for job resume
		}

		private void ManageCommandResponse(string rline)
		{
			try
			{
				debugLastMoveDelay.Start(); //add a reset to prevent HangDetector trigger on G4
				if (mPending.Count > 0)
				{
					GrblCommand pending = mPending.Peek();  //necessario fare peek
					pending.SetResult(rline, SupportCSV);   //assegnare lo stato
					mPending.Dequeue();                     //solo alla fine rimuoverlo dalla lista (per write config che si aspetta che lo stato sia noto non appena la coda si svuota)

					mBuffer -= pending.SerialData.Length;

					if (mTP.InProgram && pending.RepeatCount == 0) //solo se non è una ripetizione aggiorna il tempo
						mTP.JobExecuted(pending.TimeOffset);

					if (mTP.InProgram && pending.Status == GrblCommand.CommandStatus.ResponseBad)
						mTP.JobError(); //incrementa il contatore

					//ripeti errori programma && non ho una coda (magari mi sto allineando per cambio conf buff/sync) && ho un errore && non l'ho già ripetuto troppe volte
					if (InProgram && CurrentStreamingMode == StreamingMode.RepeatOnError && mPending.Count == 0 && pending.Status == GrblCommand.CommandStatus.ResponseBad && pending.RepeatCount < 3) //il comando eseguito ha dato errore
						mRetryQueue = new GrblCommand(pending.Command, pending.RepeatCount + 1); //repeat on error
				}

				if (InProgram && mQueuePtr.Count == 0 && mPending.Count == 0)
					OnProgramEnd();
			}
			catch (Exception ex)
			{
				Logger.LogMessage("CommandResponse", "Ex on [{0}] message", rline);
				Logger.LogException("CommandResponse", ex);
			}
		}

		protected static char[] trimarray = new char[] { '\r', '\n', ' ' };
		private string WaitComLineOrDisconnect()
		{
			try
			{
				string rv = com.ReadLineBlocking();
				rv = rv.TrimEnd(trimarray); //rimuovi ritorno a capo
				rv = rv.Trim(); //rimuovi spazi iniziali e finali
				return rv.Length > 0 ? rv : null;
			}
			catch
			{
				try { CloseCom(false); }
				catch { }
				return null;
			}
		}

		private bool HasIncomingData()
		{
			try
			{
				return com.HasData();
			}
			catch
			{
				try { CloseCom(false); }
				catch { }
				return false;
			}
		}

		public void ManageOverrides()
		{
			if (mTarOvLinear == 100 && mCurOvLinear != 100) //devo fare un reset
				SendImmediate(144);
			else if (mTarOvLinear - mCurOvLinear >= 10) //devo fare un bigstep +
				SendImmediate(145);
			else if (mCurOvLinear - mTarOvLinear >= 10) //devo fare un bigstep -
				SendImmediate(146);
			else if (mTarOvLinear - mCurOvLinear >= 1) //devo fare uno smallstep +
				SendImmediate(147);
			else if (mCurOvLinear - mTarOvLinear >= 1) //devo fare uno smallstep -
				SendImmediate(148);

			if (mTarOvPower == 100 && mCurOvPower != 100) //devo fare un reset
				SendImmediate(153);
			else if (mTarOvPower - mCurOvPower >= 10) //devo fare un bigstep +
				SendImmediate(154);
			else if (mCurOvPower - mTarOvPower >= 10) //devo fare un bigstep -
				SendImmediate(155);
			else if (mTarOvPower - mCurOvPower >= 1) //devo fare uno smallstep +
				SendImmediate(156);
			else if (mCurOvPower - mTarOvPower >= 1) //devo fare uno smallstep -
				SendImmediate(157);

			if (mTarOvRapids == 100 && mCurOvRapids != 100)
				SendImmediate(149);
			else if (mTarOvRapids == 50 && mCurOvRapids != 50)
				SendImmediate(150);
			else if (mTarOvRapids == 25 && mCurOvRapids != 25)
				SendImmediate(151);
		}

		private void ParseOverrides(string data)
		{
			//Ov:100,100,100
			//indicates current override values in percent of programmed values
			//for feed, rapids, and spindle speed, respectively.

			data = data.Substring(data.IndexOf(':') + 1);
			string[] arr = data.Split(",".ToCharArray());

			ChangeOverrides(int.Parse(arr[0]), int.Parse(arr[1]), int.Parse(arr[2]));
			ManageOverrides();
		}

		private void ChangeOverrides(int feed, int rapids, int spindle)
		{
			bool notify = (feed != mCurOvLinear || rapids != mCurOvRapids || spindle != mCurOvPower);
			mCurOvLinear = feed;
			mCurOvRapids = rapids;
			mCurOvPower = spindle;

			if (notify)
				RiseOverrideChanged();
		}

		public int OverrideG1
		{ get { return mCurOvLinear; } }

		public int OverrideG0
		{ get { return mCurOvRapids; } }

		public int OverrideS
		{ get { return mCurOvPower; } }

		public int TOverrideG1
		{
			get { return mTarOvLinear; }
			set { mTarOvLinear = value; }
		}

		public int TOverrideG0
		{
			get { return mTarOvRapids; }
			set { mTarOvRapids = value; }
		}

		public int TOverrideS
		{
			get { return mTarOvPower; }
			set { mTarOvPower = value; }
		}

		protected virtual void ParseMachineStatus(string data)
		{
			MacStatus var = MacStatus.Disconnected;

			if (data.Contains(":"))
				data = data.Substring(0, data.IndexOf(':'));

			try { var = (MacStatus)Enum.Parse(typeof(MacStatus), data); }
			catch (Exception ex) { Logger.LogException("ParseMachineStatus", ex); }

			if (InProgram && var == MacStatus.Idle) //bugfix for grbl sending Idle on G4
				var = MacStatus.Run;

			if (var == MacStatus.Hold && !mHoldByUserRequest)
				var = MacStatus.Cooling;

			SetStatus(var);
		}

		// Used by Marlin to update status to Idle (As Marlin has no immediate message)
		protected virtual void ForceStatusIdle() {}
		private void OnProgramEnd()
		{
			if (mTP.JobEnd() && mLoopCount > 1 && mMachineStatus != MacStatus.Check)
			{
				Logger.LogMessage("CycleEnd", "Cycle Executed: {0} lines, {1} errors, {2}", file.Count, mTP.ErrorCount, Tools.Utils.TimeSpanToString(mTP.TotalJobTime, Tools.Utils.TimePrecision.Minute, Tools.Utils.TimePrecision.Second, ",", true));
				mSentPtr.Add(new GrblMessage(string.Format("[{0} lines, {1} errors, {2}]", file.Count, mTP.ErrorCount, Tools.Utils.TimeSpanToString(mTP.TotalJobTime, Tools.Utils.TimePrecision.Minute, Tools.Utils.TimePrecision.Second, ",", true)), false));

				LoopCount--;
				RunProgramFromStart(false, false, true);
			}
			else
			{
				Logger.LogMessage("ProgramEnd", "Job Executed: {0} lines, {1} errors, {2}", file.Count, mTP.ErrorCount, Tools.Utils.TimeSpanToString(mTP.TotalJobTime, Tools.Utils.TimePrecision.Minute, Tools.Utils.TimePrecision.Second, ",", true));
				mSentPtr.Add(new GrblMessage(string.Format("[{0} lines, {1} errors, {2}]", file.Count, mTP.ErrorCount, Tools.Utils.TimeSpanToString(mTP.TotalJobTime, Tools.Utils.TimePrecision.Minute, Tools.Utils.TimePrecision.Second, ",", true)), false));

				Logger.LogMessage("EnqueueProgram", "Push Footer");
				ExecuteCustombutton((string)Settings.GetObject("GCode.CustomFooter", GrblCore.GCODE_STD_FOOTER));

				ForceStatusIdle();
			}
		}

		private bool InPause
		{ get { return mMachineStatus != MacStatus.Run && mMachineStatus != MacStatus.Idle; } }

		private void ClearQueue(bool sent)
		{
			mQueue.Clear();
			mPending.Clear();
			if (sent) mSent.Clear();
			mRetryQueue = null;
		}

		public bool CanReOpenFile
		{
			get
			{
				string lastFile = (string)Settings.GetObject("Core.LastOpenFile", null);
				return CanLoadNewFile && lastFile != null && System.IO.File.Exists(lastFile);
			}
		}

		public bool CanLoadNewFile
		{ get { return !InProgram; } }

		public bool CanSendFile
		{ get { return IsOpen && HasProgram && IdleOrCheck; } }

		public bool CanAbortProgram
		{ get { return IsOpen && HasProgram && (MachineStatus == MacStatus.Run || MachineStatus == MacStatus.Hold || MachineStatus == MacStatus.Cooling); } }

		public bool CanImportExport
		{ get { return IsOpen && MachineStatus == MacStatus.Idle; } }

		public bool CanResetGrbl
		{ get { return IsOpen && MachineStatus != MacStatus.Disconnected; } }

		public bool CanSendManualCommand
		{ get { return IsOpen && MachineStatus != MacStatus.Disconnected && !InProgram; } }

		public bool CanDoHoming
		{ get { return IsOpen && (MachineStatus == MacStatus.Idle || MachineStatus == GrblCore.MacStatus.Alarm) && Configuration.HomingEnabled; } }

		public bool CanDoZeroing
		{ get { return IsOpen && MachineStatus == MacStatus.Idle && WorkPosition != GPoint.Zero; } }

		public bool CanUnlock
		{ get { return IsOpen && (MachineStatus == MacStatus.Idle || MachineStatus == GrblCore.MacStatus.Alarm); } }

		public bool CanFeedHold
		{ get { return IsOpen && MachineStatus == MacStatus.Run; } }

		public bool CanResumeHold
		{ get { return IsOpen && (MachineStatus == MacStatus.Door || MachineStatus == MacStatus.Hold || MachineStatus == MacStatus.Cooling); } }

		public decimal LoopCount
		{ get { return mLoopCount; } set { mLoopCount = value; if (OnLoopCountChange != null) OnLoopCountChange(mLoopCount); } }

		private ThreadingMode CurrentThreadingMode
		{ get { return (ThreadingMode)Settings.GetObject("Threading Mode", ThreadingMode.UltraFast); } }

		public virtual StreamingMode CurrentStreamingMode
		{ get { return (StreamingMode)Settings.GetObject("Streaming Mode", StreamingMode.Buffered); } }

		private bool IdleOrCheck
		{ get { return MachineStatus == MacStatus.Idle || MachineStatus == MacStatus.Check; } }

		public bool AutoCooling
		{ get { return (bool)Settings.GetObject("AutoCooling", false); } }

		public TimeSpan AutoCoolingOn
		{ get { return (TimeSpan)Settings.GetObject("AutoCooling TOn", TimeSpan.FromMinutes(10)); } }

		public TimeSpan AutoCoolingOff
		{ get { return (TimeSpan)Settings.GetObject("AutoCooling TOff", TimeSpan.FromMinutes(1)); } }

		private void ManageCoolingCycles()
		{
			if (AutoCooling && InProgram && !mHoldByUserRequest)
				NowCooling = ((ProgramTime.Ticks % (AutoCoolingOn + AutoCoolingOff).Ticks) > AutoCoolingOn.Ticks);
		}

		protected bool mHoldByUserRequest = false;
		private bool mNowCooling = false;
		private bool NowCooling
		{
			set
			{
				if (mNowCooling != value)
				{
                    if (value)
                        StartCooling();
                    else
                        ResumeCooling();

                    mNowCooling = value;
				}
			}
		}

        private void StartCooling()
        {
            if (SupportLaserMode && Configuration.LaserMode)
            {
                FeedHold(true);
            }
            else //TODO: emulate pause by pushing laser off and sleep into stream
            {
                
            }
        }

        private void ResumeCooling()
        {
            if (SupportLaserMode && Configuration.LaserMode)
            {
                CycleStartResume(true);
            }
        }

        private static string mDataPath;
		public static string DataPath
		{
			get
			{
				if (mDataPath == null)
				{
					mDataPath = System.IO.Path.Combine(Environment.GetFolderPath(Environment.SpecialFolder.ApplicationData), "LaserGRBL");
					if (!System.IO.Directory.Exists(mDataPath))
						System.IO.Directory.CreateDirectory(mDataPath);
				}

				return mDataPath;
			}
		}

		private static string mTempPath;
		public static string TempPath
		{
			get
			{
				if (mTempPath == null)
				{
					mTempPath = System.IO.Path.Combine(System.IO.Path.GetTempPath(), "LaserGRBL");
					if (!System.IO.Directory.Exists(mTempPath))
						System.IO.Directory.CreateDirectory(mTempPath);
				}

				return mTempPath;
			}
		}


		public static string TranslateEnum(Enum value)
		{
			try
			{
				string rv = Strings.ResourceManager.GetString(value.GetType().Name + value.ToString());
				return string.IsNullOrEmpty(rv) ? value.ToString() : rv;
			}
			catch { return value.ToString(); }
		}


		internal bool ManageHotKeys(System.Windows.Forms.Keys keys)
		{
			if (SuspendHK)
				return false;
			else
				return mHotKeyManager.ManageHotKeys(keys);
		}

		internal void HKConnectDisconnect()
		{
			if (IsOpen)
				HKDisconnect();
			else
				HKConnect();
		}

		internal void HKConnect()
		{
			if (!IsOpen)
				OpenCom();
		}

		internal void HKDisconnect()
		{
			if (IsOpen)
			{
				if (!(InProgram && System.Windows.Forms.MessageBox.Show(Strings.DisconnectAnyway, "Warning", System.Windows.Forms.MessageBoxButtons.YesNo, System.Windows.Forms.MessageBoxIcon.Warning, System.Windows.Forms.MessageBoxDefaultButton.Button2) != System.Windows.Forms.DialogResult.Yes))
					CloseCom(true);
			}
		}

		internal void HelpOnLine()
		{ System.Diagnostics.Process.Start(@"http://lasergrbl.com/usage/"); }

		internal void GrblHoming()
		{ if (CanDoHoming) EnqueueCommand(new GrblCommand("$H")); }

		internal void GrblUnlock()
		{ if (CanUnlock) EnqueueCommand(new GrblCommand("$X")); }

		internal void SetNewZero()
		{ if (CanDoZeroing) EnqueueCommand(new GrblCommand("G92 X0 Y0 Z0")); }

		public int JogSpeed { get; set; }
		public decimal JogStep { get; set; }

		public bool ContinuosJogEnabled { get { return (bool)Settings.GetObject("Enable Continuous Jog", false); } }

		public bool SuspendHK { get; set; }

		public HotKeysManager HotKeys { get { return mHotKeyManager; } }

		internal void WriteHotkeys(System.Collections.Generic.List<HotKeysManager.HotKey> mLocalList)
		{
			mHotKeyManager.Clear();
			mHotKeyManager.AddRange(mLocalList);
			Settings.SetObject("Hotkey Setup", mHotKeyManager);
			Settings.Save();
		}

		//internal void HKCustomButton(int index)
		//{
		//	CustomButton cb = CustomButtons.GetButton(index);
		//	if (cb != null && cb.EnabledNow(this))
		//		ExecuteCustombutton(cb.GCode);
		//}

		static System.Text.RegularExpressions.Regex bracketsRegEx = new System.Text.RegularExpressions.Regex(@"\[(?:[^]]+)\]");
		internal void ExecuteCustombutton(string buttoncode)
		{
			buttoncode = buttoncode.Trim();
			string[] arr = buttoncode.Split(new string[] { Environment.NewLine }, StringSplitOptions.None);
			foreach (string str in arr)
			{
				if (str.Trim().Length > 0)
				{
					string tosend = bracketsRegEx.Replace(str, new System.Text.RegularExpressions.MatchEvaluator(EvaluateCB)).Trim();

					if (IsImmediate(tosend))
						SendImmediate(GetImmediate(tosend));
					else
						EnqueueCommand(new GrblCommand(tosend));
				}
			}
		}

		bool IsImmediate(string code)
		{
			if (code.ToLower() == "ctrl-x")
				return true;
			if (code == "?")
				return true;
			if (code == "!")
				return true;
			if (code == "~")
				return true;

			if (code.ToLower().StartsWith("0x"))
			{
				try
				{
					byte value = Convert.ToByte(code, 16);
					return true;
				}
				catch { return false; }
			}

			return false;
		}

		byte GetImmediate(string code)
		{
			if (code.ToLower() == "ctrl-x")
				return 24;
			if (code == "?")
				return 63;
			if (code == "!")
				return 33;
			if (code == "~")
				return 126;

			byte value = Convert.ToByte(code, 16);
			return value;
		}


		private string EvaluateCB(System.Text.RegularExpressions.Match m)
		{
			try
			{
				decimal left = LoadedFile != null && LoadedFile.Range.DrawingRange.ValidRange ? LoadedFile.Range.DrawingRange.X.Min : 0;
				decimal right = LoadedFile != null && LoadedFile.Range.DrawingRange.ValidRange ? LoadedFile.Range.DrawingRange.X.Max : 0;
				decimal top = LoadedFile != null && LoadedFile.Range.DrawingRange.ValidRange ? LoadedFile.Range.DrawingRange.Y.Max : 0;
				decimal bottom = LoadedFile != null && LoadedFile.Range.DrawingRange.ValidRange ? LoadedFile.Range.DrawingRange.Y.Min : 0;
				decimal width = right - left;
				decimal height = top - bottom;
				decimal jogstep = JogStep;
				decimal jogspeed = JogSpeed;

				String text = m.Value.Substring(1, m.Value.Length - 2);
				Tools.Expression exp = new Tools.Expression(text);

				exp.AddSetVariable("left", (double)left);
				exp.AddSetVariable("right", (double)right);
				exp.AddSetVariable("top", (double)top);
				exp.AddSetVariable("bottom", (double)bottom);
				exp.AddSetVariable("width", (double)width);
				exp.AddSetVariable("height", (double)height);
				exp.AddSetVariable("jogstep", (double)jogstep);
				exp.AddSetVariable("jogspeed", (double)jogspeed);
				exp.AddSetVariable("WCO.X", WorkingOffset.X);
				exp.AddSetVariable("WCO.Y", WorkingOffset.Y);
				exp.AddSetVariable("WCO.Z", WorkingOffset.Z);
				exp.AddSetVariable("MPos.X", MachinePosition.X);
				exp.AddSetVariable("MPos.Y", MachinePosition.Y);
				exp.AddSetVariable("MPos.Z", MachinePosition.Z);
				exp.AddSetVariable("WPos.X", MachinePosition.X);
				exp.AddSetVariable("WPos.Y", MachinePosition.Y);
				exp.AddSetVariable("WPos.Z", MachinePosition.Z);
				double dval = exp.EvaluateD();
				return m.Result(FormatNumber((decimal)dval));
			}
			catch { return m.Value; }
		}

		static string FormatNumber(decimal value)
		{ return string.Format(System.Globalization.CultureInfo.InvariantCulture, "{0:0.000}", value); }


		public float CurrentF { get { return mCurF; } }
		public float CurrentS { get { return mCurS; } }

        private static IEnumerable<GrblCommand> StringToGCode(string input)
		{
			if (string.IsNullOrEmpty(input))
				yield break;

			using (System.IO.StringReader reader = new System.IO.StringReader(input))
			{
				string line;
				while (!string.IsNullOrEmpty(line = reader.ReadLine()))
					yield return new GrblCommand(line);
			}
		}

        public virtual bool UIShowGrblConfig => true;
        public virtual bool UIShowUnlockButtons => true;
    }

	public class TimeProjection
	{
		private TimeSpan mETarget;
		private TimeSpan mEProgress;

		private long mStart;        //Start Time
		private long mEnd;          //End Time
		private long mPauseBegin;   //Pause begin Time
		private long mCumulatedPause;

		private bool mInPause;
		private bool mCompleted;
		private bool mStarted;

		private int mTargetCount;
		private int mExecutedCount;
		private int mSentCount;
		private int mErrorCount;
		private int mContinueCorrection;

		GrblCore.DetectedIssue mLastIssue;
		private GPoint mLastKnownWCO;

		public GPoint LastKnownWCO
		{
			get { return mLastKnownWCO; }
			set { if (InProgram) mLastKnownWCO = value; }
		}

		public TimeProjection()
		{ Reset(); }

		public void Reset()
		{
			mETarget = TimeSpan.Zero;
			mEProgress = TimeSpan.Zero;
			mStart = 0;
			mEnd = 0;
			mPauseBegin = 0;
			mCumulatedPause = 0;
			mInPause = false;
			mCompleted = false;
			mStarted = false;
			mExecutedCount = 0;
			mSentCount = 0;
			mErrorCount = 0;
			mTargetCount = 0;
			mContinueCorrection = 0;
			mLastIssue = GrblCore.DetectedIssue.Unknown;
			mLastKnownWCO = GPoint.Zero;
		}

		public TimeSpan EstimatedTarget
		{ get { return mETarget; } }

		public bool InProgram
		{ get { return mStarted && !mCompleted; } }

		public int Target
		{ get { return mTargetCount; } }

		public int Sent
		{ get { return mSentCount - mContinueCorrection; } }

		public int Executed
		{ get { return mExecutedCount - mContinueCorrection; } }

		public TimeSpan ProjectedTarget
		{
			get
			{
				if (mStarted)
				{
					double real = TrueJobTime.TotalSeconds; //job time spent in execution
					double target = mETarget.TotalSeconds;  //total estimated
					double done = mEProgress.TotalSeconds;  //done of estimated

					if (done != 0)
						return TimeSpan.FromSeconds(real * target / done) + TotalJobPauses;
					else
						return EstimatedTarget;
				}
				else
					return TimeSpan.Zero;
			}
		}

		private TimeSpan TrueJobTime
		{ get { return TotalJobTime - TotalJobPauses; } }

		public TimeSpan TotalJobTime
		{
			get
			{
				if (mCompleted)
					return TimeSpan.FromMilliseconds(mEnd - mStart);
				else if (mStarted)
					return TimeSpan.FromMilliseconds(now - mStart);
				else
					return TimeSpan.Zero;
			}
		}

		private TimeSpan TotalJobPauses
		{
			get
			{
				if (mInPause)
					return TimeSpan.FromMilliseconds(mCumulatedPause + (now - mPauseBegin));
				else
					return TimeSpan.FromMilliseconds(mCumulatedPause);
			}
		}

		public void JobStart(GrblFile file, Queue<GrblCommand> mQueuePtr)
		{
			if (!mStarted)
			{
				mETarget = file.EstimatedTime;
				mTargetCount = mQueuePtr.Count;
				mEProgress = TimeSpan.Zero;
				mStart = Tools.HiResTimer.TotalMilliseconds;
				mPauseBegin = 0;
				mInPause = false;
				mCompleted = false;
				mStarted = true;
				mExecutedCount = 0;
				mSentCount = 0;
				mErrorCount = 0;
				mContinueCorrection = 0;
				mLastIssue = GrblCore.DetectedIssue.Unknown;
				mLastKnownWCO = GPoint.Zero;
			}
		}

		public void JobContinue(GrblFile file, int position, int added)
		{
			if (!mStarted)
			{
				if (mETarget == TimeSpan.Zero) mETarget = file.EstimatedTime;
				if (mTargetCount == 0) mTargetCount = file.Count;
				//mEProgress = TimeSpan.Zero;
				if (mStart == 0) mStart = Tools.HiResTimer.TotalMilliseconds;

				mPauseBegin = 0;
				mInPause = false;
				mCompleted = false;
				mStarted = true;
				mExecutedCount = position;
				mSentCount = position;
				mLastIssue = GrblCore.DetectedIssue.Unknown;
				//	mErrorCount = 0;
				mContinueCorrection = added;
			}
		}

		public void JobSent()
		{
			if (mStarted && !mCompleted)
				mSentCount++;
		}

		public void JobError()
		{
			if (mStarted && !mCompleted)
				mErrorCount++;
		}

		public void JobExecuted(TimeSpan EstimatedProgress)
		{
			if (mStarted && !mCompleted)
			{
				mExecutedCount++;
				mEProgress = EstimatedProgress;
			}
		}

		public void JobPause()
		{
			if (mStarted && !mCompleted && !mInPause)
			{
				mInPause = true;
				mPauseBegin = now;
			}
		}

		public void JobResume()
		{
			if (mStarted && !mCompleted && mInPause)
			{
				mCumulatedPause += Tools.HiResTimer.TotalMilliseconds - mPauseBegin;
				mInPause = false;
			}
		}

		public bool JobEnd()
		{
			if (mStarted && !mCompleted)
			{
				JobResume(); //nel caso l'ultimo comando fosse una pausa, la chiudo e la cumulo
				mEnd = Tools.HiResTimer.TotalMilliseconds;
				mCompleted = true;
				mStarted = false;
				return true;
			}

			return false;
		}

		public void JobIssue(GrblCore.DetectedIssue issue)
		{ mLastIssue = issue; }

		private long now
		{ get { return Tools.HiResTimer.TotalMilliseconds; } }

		public int ErrorCount
		{ get { return mErrorCount; } }

		public GrblCore.DetectedIssue LastIssue
		{ get { return mLastIssue; } }
	}

	[Serializable]
	public class GrblConf : System.Collections.Generic.IEnumerable<System.Collections.Generic.KeyValuePair<int, decimal>>
	{
		public class GrblConfParam : ICloneable
		{
			private int mNumber;
			private decimal mValue;

			public GrblConfParam(int number, decimal value)
			{ mNumber = number; mValue = value; }

			public int Number
			{ get { return mNumber; } }

			public string DollarNumber
			{ get { return "$" + mNumber.ToString(); } }

			public string Parameter
			{ get { return CSVD.Settings.GetItem(mNumber.ToString(), 0); } }

			public decimal Value
			{
				get { return mValue; }
				set { mValue = value; }
			}

			public string Unit
			{ get { return CSVD.Settings.GetItem(mNumber.ToString(), 1); } }

			public string Description
			{ get { return CSVD.Settings.GetItem(mNumber.ToString(), 2); } }

			public object Clone()
			{ return this.MemberwiseClone(); }

		}

		private System.Collections.Generic.Dictionary<int, decimal> mData;
		private GrblCore.GrblVersionInfo mVersion;

		public GrblConf(GrblCore.GrblVersionInfo GrblVersion)
			: this()
		{
			mVersion = GrblVersion;
		}

		public GrblConf(GrblCore.GrblVersionInfo GrblVersion, System.Collections.Generic.Dictionary<int, decimal> configTable)
			: this(GrblVersion)
		{
			foreach (System.Collections.Generic.KeyValuePair<int, decimal> kvp in configTable)
				mData.Add(kvp.Key, kvp.Value);
		}

		public GrblConf()
		{ mData = new System.Collections.Generic.Dictionary<int, decimal>(); }

		public GrblCore.GrblVersionInfo GrblVersion
		{ get { return mVersion; } }

		private bool Version11
		{ get { return mVersion != null && mVersion >= new GrblCore.GrblVersionInfo(1, 1); } }

		private bool Version9
		{ get { return mVersion != null && mVersion >= new GrblCore.GrblVersionInfo(0, 9); } }

		private bool NoVersionInfo
		{ get { return mVersion == null; } }

		public int ExpectedCount
		{ get { return Version11 ? 34 : Version9 ? 31 : 23; } }

		public bool HomingEnabled
		{ get { return ReadWithDefault(Version9 ? 22 : 17, 1) != 0; } }

		public decimal MaxRateX
		{ get { return ReadWithDefault(Version9 ? 110 : 4, 4000); } }

		public decimal MaxRateY
		{ get { return ReadWithDefault(Version9 ? 111 : 5, 4000); } }

		public bool LaserMode
		{
			get
			{
				if (NoVersionInfo)
					return true;
				else
					return ReadWithDefault(Version11 ? 32 : -1, 0) != 0;
			}
		}

		public decimal MinPWM
		{ get { return ReadWithDefault(Version11 ? 31 : -1, 0); } }

		public decimal MaxPWM
		{ get { return ReadWithDefault(Version11 ? 30 : -1, 1000); } }

		public decimal ResolutionX
		{ get { return ReadWithDefault(Version9 ? 100 : 0, 250); } }

		public decimal ResolutionY
		{ get { return ReadWithDefault(Version9 ? 101 : 1, 250); } }

		public decimal TableWidth
		{ get { return ReadWithDefault(Version9 ? 130 : -1, 3000); } }

		public decimal TableHeight
		{ get { return ReadWithDefault(Version9 ? 131 : -1, 2000); } }


		private decimal ReadWithDefault(int number, decimal defval)
		{
			if (mVersion == null)
				return defval;
			else if (!mData.ContainsKey(number))
				return defval;
			else
				return mData[number];
		}

		//public object Clone()
		//{
		//	GrblConf rv = new GrblConf();
		//	rv.mVersion = mVersion != null ? mVersion.Clone() as GrblCore.GrblVersionInfo : null;
		//	foreach (System.Collections.Generic.KeyValuePair<int, GrblConf.GrblConfParam> kvp in this)
		//		rv.Add(kvp.Key, kvp.Value.Clone() as GrblConfParam);
		//	return rv;
		//}

		public System.Collections.Generic.List<GrblConf.GrblConfParam> ToList()
		{
			System.Collections.Generic.List<GrblConfParam> rv = new System.Collections.Generic.List<GrblConfParam>();
			foreach (System.Collections.Generic.KeyValuePair<int, decimal> kvp in mData)
				rv.Add(new GrblConfParam(kvp.Key, kvp.Value));
			return rv;
		}

		internal void Add(int num, decimal val)
		{
			mData.Add(num, val);
		}

		public int Count { get { return mData.Count; } }

		internal bool HasChanges(GrblConfParam p)
		{
			if (!mData.ContainsKey(p.Number))
				return true;
			else if (mData[p.Number] != p.Value)
				return true;
			else
				return false;
		}

		internal bool ContainsKey(int key)
		{
			return mData.ContainsKey(key);
		}

		internal void SetValue(int key, decimal value)
		{
			mData[key] = value;
		}

		public System.Collections.Generic.IEnumerator<System.Collections.Generic.KeyValuePair<int, decimal>> GetEnumerator()
		{
			return mData.GetEnumerator();
		}

		System.Collections.IEnumerator System.Collections.IEnumerable.GetEnumerator()
		{
			return mData.GetEnumerator();
		}
	}

	public struct GPoint
	{
		public float X, Y, Z;

		public GPoint(float x, float y, float z)
		{
			X = x;
			Y = y;
			Z = z;
		}

		public static GPoint Zero { get { return new GPoint(); } }

		public static bool operator ==(GPoint a, GPoint b)
		{ return a.X == b.X && a.Y == b.Y && a.Z == b.Z; }

		public static bool operator !=(GPoint a, GPoint b)
		{ return !(a == b); }

		public static GPoint operator -(GPoint a, GPoint b)
		{ return new GPoint(a.X - b.X, a.Y - b.Y, a.Z - b.Z); }

		public static GPoint operator +(GPoint a, GPoint b)
		{ return new GPoint(a.X + b.X, a.Y + b.Y, a.Z + b.Z); }

		public override bool Equals(object obj)
		{
			return obj is GPoint && ((GPoint)obj) == this;
		}

		public override int GetHashCode()
		{
			unchecked // Overflow is fine, just wrap
			{
				int hash = 17;
				hash = hash * 23 + X.GetHashCode();
				hash = hash * 23 + Y.GetHashCode();
				hash = hash * 23 + Z.GetHashCode();
				return hash;
			}
		}

		internal PointF ToPointF()
		{
			return new PointF(X, Y);
		}
	}
}

/*
Idle: All systems are go, no motions queued, and it's ready for anything.
Run: Indicates a cycle is running.
Hold: A feed hold is in process of executing, or slowing down to a stop. After the hold is complete, Grbl will remain in Hold and wait for a cycle start to resume the program.
Door: (New in v0.9i) This compile-option causes Grbl to feed hold, shut-down the spindle and coolant, and wait until the door switch has been closed and the user has issued a cycle start. Useful for OEM that need safety doors.
Home: In the middle of a homing cycle. NOTE: Positions are not updated live during the homing cycle, but they'll be set to the home position once done.
Alarm: This indicates something has gone wrong or Grbl doesn't know its position. This state locks out all G-code commands, but allows you to interact with Grbl's settings if you need to. '$X' kill alarm lock releases this state and puts Grbl in the Idle state, which will let you move things again. As said before, be cautious of what you are doing after an alarm.
Check: Grbl is in check G-code mode. It will process and respond to all G-code commands, but not motion or turn on anything. Once toggled off with another '$C' command, Grbl will reset itself.
*/<|MERGE_RESOLUTION|>--- conflicted
+++ resolved
@@ -1402,7 +1402,6 @@
 					if (rline.Length > 0)
 					{
 						lock (this)
-<<<<<<< HEAD
 						{
 							if (IsCommandReplyMessage(rline))
 								ManageCommandResponse(rline);
@@ -1414,19 +1413,6 @@
 								ManageGenericMessage(rline);
 						}
 					}
-=======
-                        {
-                            if (IsCommandReplyMessage(rline))
-                                ManageCommandResponse(rline);
-                            else if (IsRealtimeStatusMessage(rline))
-                                ManageRealTimeStatus(rline);
-                            else if (IsWelcomeMessage(rline))
-                                ManageWelcomeMessage(rline);
-                            else
-                                ManageGenericMessage(rline);
-                        }
-                    }
->>>>>>> 309ad80b
 				}
 
 				RX.SleepTime = HasIncomingData() ? CurrentThreadingMode.RxShort : CurrentThreadingMode.RxLong;
