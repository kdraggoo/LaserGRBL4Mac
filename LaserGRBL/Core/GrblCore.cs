--- conflicted
+++ resolved
@@ -759,23 +759,17 @@
 						filename = sfd.FileName;
 				}
 
-<<<<<<< HEAD
                 if (filename == null) return;
 
-                if (System.IO.Path.GetExtension(filename).ToLowerInvariant() == ".lps") //store LaserGRBL project
-				{
-                    Project.StoreSettings(filename);
+        if (System.IO.Path.GetExtension(filename).ToLowerInvariant() == ".lps") //store LaserGRBL project
+				{
+            Project.StoreSettings(filename);
                 }
                 else
                 {
                     file.SaveProgram(filename, header, footer, between, cycles);
                 }
             }
-=======
-				if (filename != null)
-					file.SaveProgram(filename, header, footer, between, cycles, this);
-			}
->>>>>>> 03140fa8
 		}
 
 		private void RefreshConfigOnConnect(object state) //da usare per la chiamata asincrona
