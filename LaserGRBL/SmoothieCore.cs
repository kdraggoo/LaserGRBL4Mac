﻿using System;
using System.Collections.Generic;
using System.Linq;
using System.Text;

namespace LaserGRBL
{
    public class SmoothieCore : GrblCore
    {
        public SmoothieCore(System.Windows.Forms.Control syncroObject, PreviewForm cbform) : base(syncroObject, cbform)
        {
        }

        public override Firmware Type
        { get { return Firmware.Smoothie; } }

        protected override void InitializeBoard()
        {
            SendImmediate(10); //send a new line
            base.InitializeBoard();
        }

        protected override void ParseF(string p)
        {
            string sfs = p.Substring(2, p.Length - 2);
            string[] fs = sfs.Split(",".ToCharArray());
            SetFS(ParseFloat(fs[0]), ParseFloat(fs[1]));
        }

        public override bool SupportTrueJogging => false;

<<<<<<< HEAD

        protected override void DeviceReset()
        {
            com.Write("reset\r\n"); // is it possible to write directly without push into queue??? must check!
        }

        public override StreamingMode CurrentStreamingMode => StreamingMode.Synchronous;

=======
        protected override void SendBoardResetCommand()
        {
            com.Write("reset\r\n"); //is it possible to write directly without push into queue??? please verify!!
        }

>>>>>>> b4d4481a
        //public override void SendImmediate(byte b, bool mute = false)
        //{
        //    try
        //    {
        //        if (!mute) Logger.LogMessage("SendImmediate", "Send Immediate Command [0x{0:X}]", b);

        //        lock (this)
        //        { if (com.IsOpen) com.Write(new byte[] { b, 10 }); }
        //    }
        //    catch (Exception ex)
        //    { Logger.LogException("SendImmediate", ex); }
        //}
    }

}<|MERGE_RESOLUTION|>--- conflicted
+++ resolved
@@ -29,22 +29,13 @@
 
         public override bool SupportTrueJogging => false;
 
-<<<<<<< HEAD
-
-        protected override void DeviceReset()
-        {
-            com.Write("reset\r\n"); // is it possible to write directly without push into queue??? must check!
-        }
-
         public override StreamingMode CurrentStreamingMode => StreamingMode.Synchronous;
 
-=======
         protected override void SendBoardResetCommand()
         {
             com.Write("reset\r\n"); //is it possible to write directly without push into queue??? please verify!!
         }
 
->>>>>>> b4d4481a
         //public override void SendImmediate(byte b, bool mute = false)
         //{
         //    try
